"""
    test_ext_autosectionlabel
    ~~~~~~~~~~~~~~~~~~~~~~~~~

    Test sphinx.ext.autosectionlabel extension.

    :copyright: Copyright 2007-2019 by the Sphinx team, see AUTHORS.
    :license: BSD, see LICENSE for details.
"""

import re

import pytest


@pytest.mark.sphinx('html', testroot='ext-autosectionlabel')
def test_autosectionlabel_html(app, status, warning, skipped_labels=False):
    app.builder.build_all()

    content = (app.outdir / 'index.html').text()
    html = ('<li><a class="reference internal" href="#introduce-of-sphinx">'
            '<span class=".*?">Introduce of Sphinx</span></a></li>')
    assert re.search(html, content, re.S)

    html = ('<li><a class="reference internal" href="#installation">'
            '<span class="std std-ref">Installation</span></a></li>')
    assert re.search(html, content, re.S)

    html = ('<li><a class="reference internal" href="#for-windows-users">'
            '<span class="std std-ref">For Windows users</span></a></li>')
    assert re.search(html, content, re.S)

    html = ('<li><a class="reference internal" href="#for-unix-users">'
            '<span class="std std-ref">For UNIX users</span></a></li>')
    assert re.search(html, content, re.S)

<<<<<<< HEAD
    if skipped_labels is None:
        return

    if not skipped_labels:
        html = ('<li><a class="reference internal" href="#linux">'
                '<span class="std std-ref">Linux</span></a></li>')
        assert re.search(html, content, re.S)

        html = ('<li><a class="reference internal" href="#freebsd">'
                '<span class="std std-ref">FreeBSD</span></a></li>')
        assert re.search(html, content, re.S)
    else:
        html = '<li><span class="xref std std-ref">Linux</span></li>'
        assert re.search(html, content, re.S)

        html = '<li><span class="xref std std-ref">FreeBSD</span></li>'
        assert re.search(html, content, re.S)

        assert 'WARNING: undefined label: linux' in warning.getvalue()
        assert 'WARNING: undefined label: freebsd' in warning.getvalue()
=======
    # for smart_quotes (refs: #4027)
    html = ('<li><a class="reference internal" '
            'href="#this-one-s-got-an-apostrophe">'
            '<span class="std std-ref">This one’s got an apostrophe'
            '</span></a></li>')
    assert re.search(html, content, re.S)
>>>>>>> a90a19aa


# Re-use test definition from above, just change the test root directory
@pytest.mark.sphinx('html', testroot='ext-autosectionlabel-prefix-document')
def test_autosectionlabel_prefix_document_html(app, status, warning):
    return test_autosectionlabel_html(app, status, warning,
                                      skipped_labels=None)


@pytest.mark.sphinx('html', testroot='ext-autosectionlabel',
                    confoverrides={'autosectionlabel_max_depth': 2})
def test_autosectionlabel_max_depth(app, status, warning):
    return test_autosectionlabel_html(app, status, warning,
                                      skipped_labels=True)<|MERGE_RESOLUTION|>--- conflicted
+++ resolved
@@ -34,7 +34,6 @@
             '<span class="std std-ref">For UNIX users</span></a></li>')
     assert re.search(html, content, re.S)
 
-<<<<<<< HEAD
     if skipped_labels is None:
         return
 
@@ -55,14 +54,13 @@
 
         assert 'WARNING: undefined label: linux' in warning.getvalue()
         assert 'WARNING: undefined label: freebsd' in warning.getvalue()
-=======
+
     # for smart_quotes (refs: #4027)
     html = ('<li><a class="reference internal" '
             'href="#this-one-s-got-an-apostrophe">'
             '<span class="std std-ref">This one’s got an apostrophe'
             '</span></a></li>')
     assert re.search(html, content, re.S)
->>>>>>> a90a19aa
 
 
 # Re-use test definition from above, just change the test root directory
