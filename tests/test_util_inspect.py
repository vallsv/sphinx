--- conflicted
+++ resolved
@@ -192,13 +192,8 @@
 
 
 def test_Signature_annotations():
-<<<<<<< HEAD
     from typing_test_data import (f0, f1, f2, f3, f4, f5, f6, f7, f8, f9, f10,
-                                  f11, f12, f13, f14, f15, f16, Node)
-=======
-    from typing_test_data import (
-        f0, f1, f2, f3, f4, f5, f6, f7, f8, f9, f10, f11, f12, f13, f14, f15, Node)
->>>>>>> f4d7b2e6
+                                  f11, f12, f13, f14, f15, f16, f17, Node)
 
     # Class annotations
     sig = inspect.Signature(f0).format_args()
@@ -263,19 +258,17 @@
     sig = inspect.Signature(f14).format_args()
     assert sig == '() -> Any'
 
-<<<<<<< HEAD
-    # keyword only arguments (1)
-    sig = inspect.Signature(f15).format_args()
-    assert sig == '(arg1, arg2, *, arg3=None, arg4=None)'
-
-    # keyword only arguments (2)
-    sig = inspect.Signature(f16).format_args()
-    assert sig == '(*, arg3, arg4)'
-=======
     # ForwardRef
     sig = inspect.Signature(f15).format_args()
     assert sig == '(x: Unknown, y: int) -> Any'
->>>>>>> f4d7b2e6
+
+    # keyword only arguments (1)
+    sig = inspect.Signature(f16).format_args()
+    assert sig == '(arg1, arg2, *, arg3=None, arg4=None)'
+
+    # keyword only arguments (2)
+    sig = inspect.Signature(f17).format_args()
+    assert sig == '(*, arg3, arg4)'
 
     # type hints by string
     sig = inspect.Signature(Node.children).format_args()
