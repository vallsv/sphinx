# -*- coding: utf-8 -*-
#
# Sphinx documentation build configuration file

import sys, os, re

# Add any Sphinx extension module names here, as strings. They can be extensions
# coming with Sphinx (named 'sphinx.addons.*') or your custom ones.
extensions = ['sphinx.ext.autodoc', 'sphinx.ext.doctest', 'sphinx.ext.todo']

# Add any paths that contain templates here, relative to this directory.
templates_path = ['_templates']

# The suffix of source filenames.
source_suffix = '.rst'

# The master toctree document.
master_doc = 'contents'

# General substitutions.
project = 'Sphinx'
copyright = '2007-2009, Georg Brandl'

# The default replacements for |version| and |release|, also used in various
# other places throughout the built documents.
import sphinx
version = sphinx.__released__
release = version

# Show author directives in the output.
show_authors = True

<<<<<<< HEAD
# The HTML template theme.
html_theme = 'sphinxdoc'
=======
# The name of the Pygments (syntax highlighting) style to use.
pygments_style = 'friendly'

# A list of ignored prefixes names for module index sorting.
modindex_common_prefix = ['sphinx.']


# Options for HTML output
# -----------------------

# The style sheet to use for HTML and HTML Help pages. A file of that name
# must exist either in Sphinx' static/ path, or in one of the custom paths
# given in html_static_path.
html_style = 'sphinxdoc.css'
>>>>>>> ab4c11f6

# Add any paths that contain custom static files (such as style sheets) here,
# relative to this directory. They are copied after the builtin static files,
# so a file named "default.css" will overwrite the builtin "default.css".
html_static_path = ['_static']

# If not '', a 'Last updated on:' timestamp is inserted at every page bottom,
# using the given strftime format.
html_last_updated_fmt = '%b %d, %Y'

# Content template for the index page.
html_index = 'index.html'

# Custom sidebar templates, maps page names to templates.
html_sidebars = {'index': 'indexsidebar.html'}

# Additional templates that should be rendered to pages, maps page names to
# templates.
html_additional_pages = {'index': 'index.html'}

# Generate an OpenSearch description with that URL as the base.
html_use_opensearch = 'http://sphinx.pocoo.org'

# Output file base name for HTML help builder.
htmlhelp_basename = 'Sphinxdoc'

# Grouping the document tree into LaTeX files. List of tuples
# (source start file, target name, title, author, documentclass [howto/manual]).
latex_documents = [('contents', 'sphinx.tex', 'Sphinx Documentation',
                    'Georg Brandl', 'manual', 1)]

# Add our logo to the LaTeX file.
latex_logo = '_static/sphinx.png'

# Additional stuff for the LaTeX preamble.
latex_elements = {
    'fontpkg': '\\usepackage{palatino}'
}

# Put TODOs into the output.
todo_include_todos = True


# -- Extension interface -------------------------------------------------------

from sphinx import addnodes

dir_sig_re = re.compile(r'\.\. ([^:]+)::(.*)$')

def parse_directive(env, sig, signode):
    if not sig.startswith('.'):
        dec_sig = '.. %s::' % sig
        signode += addnodes.desc_name(dec_sig, dec_sig)
        return sig
    m = dir_sig_re.match(sig)
    if not m:
        signode += addnodes.desc_name(sig, sig)
        return sig
    name, args = m.groups()
    dec_name = '.. %s::' % name
    signode += addnodes.desc_name(dec_name, dec_name)
    signode += addnodes.desc_addname(args, args)
    return name


def parse_role(env, sig, signode):
    signode += addnodes.desc_name(':%s:' % sig, ':%s:' % sig)
    return sig


event_sig_re = re.compile(r'([a-zA-Z-]+)\s*\((.*)\)')

def parse_event(env, sig, signode):
    m = event_sig_re.match(sig)
    if not m:
        signode += addnodes.desc_name(sig, sig)
        return sig
    name, args = m.groups()
    signode += addnodes.desc_name(name, name)
    plist = addnodes.desc_parameterlist()
    for arg in args.split(','):
        arg = arg.strip()
        plist += addnodes.desc_parameter(arg, arg)
    signode += plist
    return name


def setup(app):
    from sphinx.ext.autodoc import cut_lines
    app.connect('autodoc-process-docstring', cut_lines(4, what=['module']))
    app.add_description_unit('directive', 'dir', 'pair: %s; directive',
                             parse_directive)
    app.add_description_unit('role', 'role', 'pair: %s; role', parse_role)
    app.add_description_unit('confval', 'confval',
                             'pair: %s; configuration value')
    app.add_description_unit('event', 'event', 'pair: %s; event', parse_event)<|MERGE_RESOLUTION|>--- conflicted
+++ resolved
@@ -30,25 +30,11 @@
 # Show author directives in the output.
 show_authors = True
 
-<<<<<<< HEAD
 # The HTML template theme.
 html_theme = 'sphinxdoc'
-=======
-# The name of the Pygments (syntax highlighting) style to use.
-pygments_style = 'friendly'
 
 # A list of ignored prefixes names for module index sorting.
 modindex_common_prefix = ['sphinx.']
-
-
-# Options for HTML output
-# -----------------------
-
-# The style sheet to use for HTML and HTML Help pages. A file of that name
-# must exist either in Sphinx' static/ path, or in one of the custom paths
-# given in html_static_path.
-html_style = 'sphinxdoc.css'
->>>>>>> ab4c11f6
 
 # Add any paths that contain custom static files (such as style sheets) here,
 # relative to this directory. They are copied after the builtin static files,
