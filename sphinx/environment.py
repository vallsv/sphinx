--- conflicted
+++ resolved
@@ -37,11 +37,7 @@
 from sphinx import addnodes
 from sphinx.io import SphinxStandaloneReader, SphinxDummyWriter, SphinxFileInput
 from sphinx.util import url_re, get_matching_docs, docname_join, split_into, \
-<<<<<<< HEAD
-    FilenameUniqDict, get_figtype, import_object, split_index_msg, split_docinfo
-=======
-    FilenameUniqDict, get_figtype, split_index_msg
->>>>>>> 906d1c90
+    FilenameUniqDict, get_figtype, import_object, split_index_msg
 from sphinx.util.nodes import clean_astext, make_refnode, WarningStream, is_translatable
 from sphinx.util.osutil import SEP, getcwd, fs_encoding, ensuredir
 from sphinx.util.i18n import find_catalog_files
@@ -95,80 +91,6 @@
     pass
 
 
-<<<<<<< HEAD
-class SphinxStandaloneReader(standalone.Reader):
-    """
-    Add our own transforms.
-    """
-    transforms = [ApplySourceWorkaround, ExtraTranslatableNodes, Locale, CitationReferences,
-                  DefaultSubstitutions, MoveModuleTargets, HandleCodeBlocks,
-                  AutoNumbering, SortIds, RemoveTranslatableInline]
-
-    def __init__(self, app, parsers={}, *args, **kwargs):
-        standalone.Reader.__init__(self, *args, **kwargs)
-        self.parser_map = {}
-        for suffix, parser_class in parsers.items():
-            if isinstance(parser_class, string_types):
-                parser_class = import_object(parser_class, 'source parser')
-            parser = parser_class()
-            if hasattr(parser, 'set_application'):
-                parser.set_application(app)
-            self.parser_map[suffix] = parser
-
-    def read(self, source, parser, settings):
-        self.source = source
-
-        for suffix in self.parser_map:
-            if source.source_path.endswith(suffix):
-                self.parser = self.parser_map[suffix]
-                break
-
-        if not self.parser:
-            self.parser = parser
-        self.settings = settings
-        self.input = self.source.read()
-        self.parse()
-        return self.document
-
-    def get_transforms(self):
-        return standalone.Reader.get_transforms(self) + self.transforms
-
-
-class SphinxDummyWriter(UnfilteredWriter):
-    supported = ('html',)  # needed to keep "meta" nodes
-
-    def translate(self):
-        pass
-
-
-class SphinxFileInput(FileInput):
-    def __init__(self, app, env, *args, **kwds):
-        self.app = app
-        self.env = env
-        kwds['error_handler'] = 'sphinx'  # py3: handle error on open.
-        FileInput.__init__(self, *args, **kwds)
-
-    def decode(self, data):
-        if isinstance(data, text_type):  # py3: `data` already decoded.
-            return data
-        return data.decode(self.encoding, 'sphinx')  # py2: decoding
-
-    def read(self):
-        data = FileInput.read(self)
-        if self.app:
-            arg = [data]
-            self.app.emit('source-read', self.env.docname, arg)
-            data = arg[0]
-        docinfo, data = split_docinfo(data)
-        if self.env.config.rst_epilog:
-            data = data + '\n' + self.env.config.rst_epilog + '\n'
-        if self.env.config.rst_prolog:
-            data = self.env.config.rst_prolog + '\n' + data
-        return docinfo + data
-
-
-=======
->>>>>>> 906d1c90
 class BuildEnvironment:
     """
     The environment in which the ReST files are translated.
