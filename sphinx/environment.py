# -*- coding: utf-8 -*-
"""
    sphinx.environment
    ~~~~~~~~~~~~~~~~~~

    Global creation environment.

    :copyright: Copyright 2007-2010 by the Sphinx team, see AUTHORS.
    :license: BSD, see LICENSE for details.
"""

import re
import os
import time
import types
import codecs
import imghdr
import string
import cPickle as pickle
from os import path
from glob import glob
from itertools import izip, groupby

from docutils import nodes
from docutils.io import FileInput, NullOutput
from docutils.core import Publisher
from docutils.utils import Reporter, relative_path
from docutils.readers import standalone
from docutils.parsers.rst import roles, directives
from docutils.parsers.rst.languages import en as english
from docutils.parsers.rst.directives.html import MetaBody
from docutils.writers import UnfilteredWriter
from docutils.transforms import Transform
from docutils.transforms.parts import ContentsFilter

from sphinx import addnodes
from sphinx.util import url_re, get_matching_docs, docname_join, \
     FilenameUniqDict
from sphinx.util.nodes import clean_astext, make_refnode
from sphinx.util.osutil import movefile, SEP, ustrftime
from sphinx.util.matching import compile_matchers
from sphinx.errors import SphinxError, ExtensionError
from sphinx.locale import _


orig_role_function = roles.role
orig_directive_function = directives.directive

class ElementLookupError(Exception): pass


default_settings = {
    'embed_stylesheet': False,
    'cloak_email_addresses': True,
    'pep_base_url': 'http://www.python.org/dev/peps/',
    'rfc_base_url': 'http://tools.ietf.org/html/',
    'input_encoding': 'utf-8-sig',
    'doctitle_xform': False,
    'sectsubtitle_xform': False,
}

# This is increased every time an environment attribute is added
# or changed to properly invalidate pickle files.
ENV_VERSION = 35


default_substitutions = set([
    'version',
    'release',
    'today',
])

dummy_reporter = Reporter('', 4, 4)


class WarningStream(object):
    def __init__(self, warnfunc):
        self.warnfunc = warnfunc
    def write(self, text):
        if text.strip():
            self.warnfunc(text, None, '')


class NoUri(Exception):
    """Raised by get_relative_uri if there is no URI available."""
    pass


class DefaultSubstitutions(Transform):
    """
    Replace some substitutions if they aren't defined in the document.
    """
    # run before the default Substitutions
    default_priority = 210

    def apply(self):
        config = self.document.settings.env.config
        # only handle those not otherwise defined in the document
        to_handle = default_substitutions - set(self.document.substitution_defs)
        for ref in self.document.traverse(nodes.substitution_reference):
            refname = ref['refname']
            if refname in to_handle:
                text = config[refname]
                if refname == 'today' and not text:
                    # special handling: can also specify a strftime format
                    text = ustrftime(config.today_fmt or _('%B %d, %Y'))
                ref.replace_self(nodes.Text(text, text))


class MoveModuleTargets(Transform):
    """
    Move module targets that are the first thing in a section to the section
    title.

    XXX Python specific
    """
    default_priority = 210

    def apply(self):
        for node in self.document.traverse(nodes.target):
            if not node['ids']:
                continue
            if (node.has_key('ismod') and
                node.parent.__class__ is nodes.section and
                # index 0 is the section title node
                node.parent.index(node) == 1):
                node.parent['ids'][0:0] = node['ids']
                node.parent.remove(node)


class HandleCodeBlocks(Transform):
    """
    Move doctest blocks out of blockquotes.
    """
    default_priority = 210

    def apply(self):
        for node in self.document.traverse(nodes.block_quote):
            if len(node.children) == 1 and isinstance(node.children[0],
                                                      nodes.doctest_block):
                node.replace_self(node.children[0])


class SortIds(Transform):
    """
    Sort secion IDs so that the "id[0-9]+" one comes last.
    """
    default_priority = 261

    def apply(self):
        for node in self.document.traverse(nodes.section):
            if len(node['ids']) > 1 and node['ids'][0].startswith('id'):
                node['ids'] = node['ids'][1:] + [node['ids'][0]]


class CitationReferences(Transform):
    """
    Replace citation references by pending_xref nodes before the default
    docutils transform tries to resolve them.
    """
    default_priority = 619

    def apply(self):
        for citnode in self.document.traverse(nodes.citation_reference):
            cittext = citnode.astext()
            refnode = addnodes.pending_xref(cittext, reftype='citation',
                                            reftarget=cittext)
            refnode += nodes.Text('[' + cittext + ']')
            citnode.parent.replace(citnode, refnode)


class SphinxStandaloneReader(standalone.Reader):
    """
    Add our own transforms.
    """
    transforms = [CitationReferences, DefaultSubstitutions, MoveModuleTargets,
                  HandleCodeBlocks, SortIds]

    def get_transforms(self):
        return standalone.Reader.get_transforms(self) + self.transforms


class SphinxDummyWriter(UnfilteredWriter):
    supported = ('html',)  # needed to keep "meta" nodes

    def translate(self):
        pass


class SphinxContentsFilter(ContentsFilter):
    """
    Used with BuildEnvironment.add_toc_from() to discard cross-file links
    within table-of-contents link nodes.
    """
    def visit_pending_xref(self, node):
        text = node.astext()
        self.parent.append(nodes.literal(text, text))
        raise nodes.SkipNode

    def visit_image(self, node):
        raise nodes.SkipNode


class BuildEnvironment:
    """
    The environment in which the ReST files are translated.
    Stores an inventory of cross-file targets and provides doctree
    transformations to resolve links to them.
    """

    # --------- ENVIRONMENT PERSISTENCE ----------------------------------------

    @staticmethod
    def frompickle(config, filename):
        picklefile = open(filename, 'rb')
        try:
            env = pickle.load(picklefile)
        finally:
            picklefile.close()
        if env.version != ENV_VERSION:
            raise IOError('env version not current')
        env.config.values = config.values
        return env

    def topickle(self, filename):
        # remove unpicklable attributes
        warnfunc = self._warnfunc
        self.set_warnfunc(None)
        values = self.config.values
        del self.config.values
        domains = self.domains
        del self.domains
        # first write to a temporary file, so that if dumping fails,
        # the existing environment won't be overwritten
        picklefile = open(filename + '.tmp', 'wb')
        # remove potentially pickling-problematic values from config
        for key, val in vars(self.config).items():
            if key.startswith('_') or \
                   isinstance(val, types.ModuleType) or \
                   isinstance(val, types.FunctionType) or \
                   isinstance(val, (type, types.ClassType)):
                del self.config[key]
        try:
            pickle.dump(self, picklefile, pickle.HIGHEST_PROTOCOL)
        finally:
            picklefile.close()
        movefile(filename + '.tmp', filename)
        # reset attributes
        self.domains = domains
        self.config.values = values
        self.set_warnfunc(warnfunc)

    # --------- ENVIRONMENT INITIALIZATION -------------------------------------

    def __init__(self, srcdir, doctreedir, config):
        self.doctreedir = doctreedir
        self.srcdir = srcdir
        self.config = config

        # the application object; only set while update() runs
        self.app = None

        # all the registered domains, set by the application
        self.domains = {}

        # the docutils settings for building
        self.settings = default_settings.copy()
        self.settings['env'] = self

        # the function to write warning messages with
        self._warnfunc = None

        # this is to invalidate old pickles
        self.version = ENV_VERSION

        # All "docnames" here are /-separated and relative and exclude
        # the source suffix.

        self.found_docs = set()     # contains all existing docnames
        self.all_docs = {}          # docname -> mtime at the time of build
                                    # contains all built docnames
        self.dependencies = {}      # docname -> set of dependent file
                                    # names, relative to documentation root

        # File metadata
        self.metadata = {}          # docname -> dict of metadata items

        # TOC inventory
        self.titles = {}            # docname -> title node
        self.longtitles = {}        # docname -> title node; only different if
                                    # set differently with title directive
        self.tocs = {}              # docname -> table of contents nodetree
        self.toc_num_entries = {}   # docname -> number of real entries
        # used to determine when to show the TOC
        # in a sidebar (don't show if it's only one item)
        self.toc_secnumbers = {}    # docname -> dict of sectionid -> number

        self.toctree_includes = {}  # docname -> list of toctree includefiles
        self.files_to_rebuild = {}  # docname -> set of files
                                    # (containing its TOCs) to rebuild too
        self.glob_toctrees = set()  # docnames that have :glob: toctrees
        self.numbered_toctrees = set() # docnames that have :numbered: toctrees

        # domain-specific inventories, here to be pickled
        self.domaindata = {}        # domainname -> domain-specific dict

        # X-ref target inventory
        self.labels = {}            # labelname -> docname, labelid, sectionname
        self.anonlabels = {}        # labelname -> docname, labelid
        self.citations = {}         # citation name -> docname, labelid

        # Other inventories
        self.indexentries = {}      # docname -> list of
                                    # (type, string, target, aliasname)
        self.versionchanges = {}    # version -> list of (type, docname,
                                    # lineno, module, descname, content)

        # these map absolute path -> (docnames, unique filename)
        self.images = FilenameUniqDict()
        self.dlfiles = FilenameUniqDict()

        # temporary data storage while reading a document
        self.temp_data = {}

        # Some magically present labels
        def add_magic_label(name, description, target=None):
            self.labels[name] = (target or name, '', description)
            self.anonlabels[name] = (target or name, '')
        add_magic_label('genindex', _('Index'))
        # XXX add per domain?
        # compatibility alias
        add_magic_label('modindex', _('Module Index'), 'py-modindex')
        add_magic_label('search', _('Search Page'))

    def set_warnfunc(self, func):
        self._warnfunc = func
        self.settings['warning_stream'] = WarningStream(func)

    def warn(self, docname, msg, lineno=None):
        if docname:
            if lineno is None:
                lineno = ''
            self._warnfunc(msg, '%s:%s' % (self.doc2path(docname), lineno))
        else:
            self._warnfunc(msg)

    def clear_doc(self, docname):
        """Remove all traces of a source file in the inventory."""
        if docname in self.all_docs:
            self.all_docs.pop(docname, None)
            self.metadata.pop(docname, None)
            self.dependencies.pop(docname, None)
            self.titles.pop(docname, None)
            self.longtitles.pop(docname, None)
            self.tocs.pop(docname, None)
            self.toc_secnumbers.pop(docname, None)
            self.toc_num_entries.pop(docname, None)
            self.toctree_includes.pop(docname, None)
            self.indexentries.pop(docname, None)
            self.glob_toctrees.discard(docname)
            self.numbered_toctrees.discard(docname)
            self.images.purge_doc(docname)
            self.dlfiles.purge_doc(docname)

            for subfn, fnset in self.files_to_rebuild.items():
                fnset.discard(docname)
                if not fnset:
                    del self.files_to_rebuild[subfn]
            for labelname, (fn, _, _) in self.labels.items():
                if fn == docname:
                    del self.labels[labelname]
            for key, (fn, _) in self.citations.items():
                if fn == docname:
                    del self.citations[key]
            for version, changes in self.versionchanges.items():
                new = [change for change in changes if change[1] != docname]
                changes[:] = new

        for domain in self.domains.values():
            domain.clear_doc(docname)

    def doc2path(self, docname, base=True, suffix=None):
        """
        Return the filename for the document name.
        If base is True, return absolute path under self.srcdir.
        If base is None, return relative path to self.srcdir.
        If base is a path string, return absolute path under that.
        If suffix is not None, add it instead of config.source_suffix.
        """
        suffix = suffix or self.config.source_suffix
        if base is True:
            return path.join(self.srcdir,
                             docname.replace(SEP, path.sep)) + suffix
        elif base is None:
            return docname.replace(SEP, path.sep) + suffix
        else:
            return path.join(base, docname.replace(SEP, path.sep)) + suffix

    def find_files(self, config):
        """
        Find all source files in the source dir and put them in self.found_docs.
        """
        matchers = compile_matchers(
            config.exclude_patterns[:] +
            config.exclude_trees +
            [d + config.source_suffix for d in config.unused_docs] +
            ['**/' + d for d in config.exclude_dirnames] +
            ['**/_sources']
        )
        self.found_docs = set(get_matching_docs(
            self.srcdir, config.source_suffix, exclude_matchers=matchers))

    def get_outdated_files(self, config_changed):
        """
        Return (added, changed, removed) sets.
        """
        # clear all files no longer present
        removed = set(self.all_docs) - self.found_docs

        added = set()
        changed = set()

        if config_changed:
            # config values affect e.g. substitutions
            added = self.found_docs
        else:
            for docname in self.found_docs:
                if docname not in self.all_docs:
                    added.add(docname)
                    continue
                # if the doctree file is not there, rebuild
                if not path.isfile(self.doc2path(docname, self.doctreedir,
                                                 '.doctree')):
                    changed.add(docname)
                    continue
                # check the mtime of the document
                mtime = self.all_docs[docname]
                newmtime = path.getmtime(self.doc2path(docname))
                if newmtime > mtime:
                    changed.add(docname)
                    continue
                # finally, check the mtime of dependencies
                for dep in self.dependencies.get(docname, ()):
                    try:
                        # this will do the right thing when dep is absolute too
                        deppath = path.join(self.srcdir, dep)
                        if not path.isfile(deppath):
                            changed.add(docname)
                            break
                        depmtime = path.getmtime(deppath)
                        if depmtime > mtime:
                            changed.add(docname)
                            break
                    except EnvironmentError:
                        # give it another chance
                        changed.add(docname)
                        break

        return added, changed, removed

    def update(self, config, srcdir, doctreedir, app=None):
        """
        (Re-)read all files new or changed since last update.  Returns a
        summary, the total count of documents to reread and an iterator that
        yields docnames as it processes them.  Store all environment docnames in
        the canonical format (ie using SEP as a separator in place of
        os.path.sep).
        """
        config_changed = False
        if self.config is None:
            msg = '[new config] '
            config_changed = True
        else:
            # check if a config value was changed that affects how
            # doctrees are read
            for key, descr in config.values.iteritems():
                if descr[1] != 'env':
                    continue
                if self.config[key] != config[key]:
                    msg = '[config changed] '
                    config_changed = True
                    break
            else:
                msg = ''
            # this value is not covered by the above loop because it is handled
            # specially by the config class
            if self.config.extensions != config.extensions:
                msg = '[extensions changed] '
                config_changed = True
        # the source and doctree directories may have been relocated
        self.srcdir = srcdir
        self.doctreedir = doctreedir
        self.find_files(config)
        self.config = config

        added, changed, removed = self.get_outdated_files(config_changed)

        # if files were added or removed, all documents with globbed toctrees
        # must be reread
        if added or removed:
            changed.update(self.glob_toctrees)

        msg += '%s added, %s changed, %s removed' % (len(added), len(changed),
                                                     len(removed))

        def update_generator():
            self.app = app

            # clear all files no longer present
            for docname in removed:
                if app:
                    app.emit('env-purge-doc', self, docname)
                self.clear_doc(docname)

            # read all new and changed files
            to_read = added | changed
            for docname in sorted(to_read):
                yield docname
                self.read_doc(docname, app=app)

            if config.master_doc not in self.all_docs:
                self.warn(None, 'master file %s not found' %
                          self.doc2path(config.master_doc))

            self.app = None
            if app:
                app.emit('env-updated', self)

        return msg, len(added | changed), update_generator()

    def check_dependents(self, already):
        to_rewrite = self.assign_section_numbers()
        for docname in to_rewrite:
            if docname not in already:
                yield docname

    # --------- SINGLE FILE READING --------------------------------------------

    def warn_and_replace(self, error):
        """Custom decoding error handler that warns and replaces."""
        linestart = error.object.rfind('\n', 0, error.start)
        lineend = error.object.find('\n', error.start)
        if lineend == -1: lineend = len(error.object)
        lineno = error.object.count('\n', 0, error.start) + 1
        self.warn(self.docname, 'undecodable source characters, '
                  'replacing with "?": %r' %
                  (error.object[linestart+1:error.start] + '>>>' +
                   error.object[error.start:error.end] + '<<<' +
                   error.object[error.end:lineend]), lineno)
        return (u'?', error.end)

    def lookup_domain_element(self, type, name):
        """Lookup a markup element (directive or role), given its name which can
        be a full name (with domain).
        """
        name = name.lower()
        # explicit domain given?
        if ':' in name:
            domain_name, name = name.split(':', 1)
            if domain_name in self.domains:
                domain = self.domains[domain_name]
                element = getattr(domain, type)(name)
                if element is not None:
                    return element, []
        # else look in the default domain
        else:
            def_domain = self.temp_data.get('default_domain')
            if def_domain is not None:
                element = getattr(def_domain, type)(name)
                if element is not None:
                    return element, []
        # always look in the std domain
        element = getattr(self.domains['std'], type)(name)
        if element is not None:
            return element, []
        raise ElementLookupError

    def patch_lookup_functions(self):
        """Monkey-patch directive and role dispatch, so that domain-specific
        markup takes precedence.
        """
        def directive(name, lang_module, document):
            try:
                return self.lookup_domain_element('directive', name)
            except ElementLookupError:
                return orig_directive_function(name, lang_module, document)

        def role(name, lang_module, lineno, reporter):
            try:
                return self.lookup_domain_element('role', name)
            except ElementLookupError:
                return orig_role_function(name, lang_module, lineno, reporter)

        directives.directive = directive
        roles.role = role

    def read_doc(self, docname, src_path=None, save_parsed=True, app=None):
        """
        Parse a file and add/update inventory entries for the doctree.
        If srcpath is given, read from a different source file.
        """
        # remove all inventory entries for that file
        if app:
            app.emit('env-purge-doc', self, docname)

        self.clear_doc(docname)

        if src_path is None:
            src_path = self.doc2path(docname)

        self.temp_data['docname'] = docname
        # defaults to the global default, but can be re-set in a document
        self.temp_data['default_domain'] = \
            self.domains.get(self.config.default_domain)

        self.settings['input_encoding'] = self.config.source_encoding
        self.settings['trim_footnote_reference_space'] = \
            self.config.trim_footnote_reference_space

        self.patch_lookup_functions()

        if self.config.default_role:
            role_fn, messages = roles.role(self.config.default_role, english,
                                           0, dummy_reporter)
            if role_fn:
                roles._roles[''] = role_fn
            else:
                self.warn(docname, 'default role %s not found' %
                          self.config.default_role)

        codecs.register_error('sphinx', self.warn_and_replace)

        class SphinxSourceClass(FileInput):
            def decode(self_, data):
                return data.decode(self_.encoding, 'sphinx')

            def read(self_):
                data = FileInput.read(self_)
                if app:
                    arg = [data]
                    app.emit('source-read', docname, arg)
                    data = arg[0]
                if self.config.rst_epilog:
                    return data + '\n' + self.config.rst_epilog + '\n'
                else:
                    return data

        # publish manually
        pub = Publisher(reader=SphinxStandaloneReader(),
                        writer=SphinxDummyWriter(),
                        source_class=SphinxSourceClass,
                        destination_class=NullOutput)
        pub.set_components(None, 'restructuredtext', None)
        pub.process_programmatic_settings(None, self.settings, None)
        pub.set_source(None, src_path)
        pub.set_destination(None, None)
        try:
            pub.publish()
            doctree = pub.document
        except UnicodeError, err:
            raise SphinxError(str(err))

        # post-processing
        self.filter_messages(doctree)
        self.process_dependencies(docname, doctree)
        self.process_images(docname, doctree)
        self.process_downloads(docname, doctree)
        self.process_metadata(docname, doctree)
        self.create_title_from(docname, doctree)
        self.note_labels_from(docname, doctree)
        self.note_indexentries_from(docname, doctree)
        self.note_citations_from(docname, doctree)
        self.build_toc_from(docname, doctree)

        # allow extension-specific post-processing
        if app:
            app.emit('doctree-read', doctree)

        # store time of build, for outdated files detection
        self.all_docs[docname] = time.time()

        # make it picklable
        doctree.reporter = None
        doctree.transformer = None
        doctree.settings.warning_stream = None
        doctree.settings.env = None
        doctree.settings.record_dependencies = None
        for metanode in doctree.traverse(MetaBody.meta):
            # docutils' meta nodes aren't picklable because the class is nested
            metanode.__class__ = addnodes.meta

        # cleanup
        self.temp_data.clear()

        if save_parsed:
            # save the parsed doctree
            doctree_filename = self.doc2path(docname, self.doctreedir,
                                             '.doctree')
            dirname = path.dirname(doctree_filename)
            if not path.isdir(dirname):
                os.makedirs(dirname)
            f = open(doctree_filename, 'wb')
            try:
                pickle.dump(doctree, f, pickle.HIGHEST_PROTOCOL)
            finally:
                f.close()
        else:
            return doctree

    # utilities to use while reading a document

    @property
    def docname(self):
        """Backwards compatible alias."""
        return self.temp_data['docname']

    @property
    def currmodule(self):
        """Backwards compatible alias."""
        return self.temp_data.get('py:module')

    @property
    def currclass(self):
        """Backwards compatible alias."""
        return self.temp_data.get('py:class')

    def new_serialno(self, category=''):
        """Return a serial number, e.g. for index entry targets."""
        key = category + 'serialno'
        cur = self.temp_data.get(key, 0)
        self.temp_data[key] = cur + 1
        return cur

    def note_dependency(self, filename):
        self.dependencies.setdefault(self.docname, set()).add(filename)

    # post-processing of read doctrees

    def filter_messages(self, doctree):
        """
        Filter system messages from a doctree.
        """
        filterlevel = self.config.keep_warnings and 2 or 5
        for node in doctree.traverse(nodes.system_message):
            if node['level'] < filterlevel:
                node.parent.remove(node)

    def process_dependencies(self, docname, doctree):
        """
        Process docutils-generated dependency info.
        """
        cwd = os.getcwd()
        frompath = path.join(path.normpath(self.srcdir), 'dummy')
        deps = doctree.settings.record_dependencies
        if not deps:
            return
        for dep in deps.list:
            # the dependency path is relative to the working dir, so get
            # one relative to the srcdir
            relpath = relative_path(frompath,
                                    path.normpath(path.join(cwd, dep)))
            self.dependencies.setdefault(docname, set()).add(relpath)

    def process_downloads(self, docname, doctree):
        """
        Process downloadable file paths.
        """
        docdir = path.dirname(self.doc2path(docname, base=None))
        for node in doctree.traverse(addnodes.download_reference):
            targetname = node['reftarget']
            if targetname.startswith('/') or targetname.startswith(os.sep):
                # absolute
                filepath = targetname[1:]
            else:
                filepath = path.normpath(path.join(docdir, node['reftarget']))
            self.dependencies.setdefault(docname, set()).add(filepath)
            if not os.access(path.join(self.srcdir, filepath), os.R_OK):
                self.warn(docname, 'download file not readable: %s' % filepath,
                          getattr(node, 'line', None))
                continue
            uniquename = self.dlfiles.add_file(docname, filepath)
            node['filename'] = uniquename

    def process_images(self, docname, doctree):
        """
        Process and rewrite image URIs.
        """
        docdir = path.dirname(self.doc2path(docname, base=None))
        for node in doctree.traverse(nodes.image):
            # Map the mimetype to the corresponding image.  The writer may
            # choose the best image from these candidates.  The special key * is
            # set if there is only single candidate to be used by a writer.
            # The special key ? is set for nonlocal URIs.
            node['candidates'] = candidates = {}
            imguri = node['uri']
            if imguri.find('://') != -1:
                self.warn(docname, 'nonlocal image URI found: %s' % imguri,
                          node.line)
                candidates['?'] = imguri
                continue
            # imgpath is the image path *from srcdir*
            if imguri.startswith('/') or imguri.startswith(os.sep):
                # absolute path (= relative to srcdir)
                imgpath = path.normpath(imguri[1:])
            else:
                imgpath = path.normpath(path.join(docdir, imguri))
            # set imgpath as default URI
            node['uri'] = imgpath
            if imgpath.endswith(os.extsep + '*'):
                for filename in glob(path.join(self.srcdir, imgpath)):
                    new_imgpath = relative_path(self.srcdir, filename)
                    if filename.lower().endswith('.pdf'):
                        candidates['application/pdf'] = new_imgpath
                    elif filename.lower().endswith('.svg'):
                        candidates['image/svg+xml'] = new_imgpath
                    else:
                        try:
                            f = open(filename, 'rb')
                            try:
                                imgtype = imghdr.what(f)
                            finally:
                                f.close()
                        except (OSError, IOError):
                            self.warn(docname,
                                      'image file %s not readable' % filename)
                        if imgtype:
                            candidates['image/' + imgtype] = new_imgpath
            else:
                candidates['*'] = imgpath
            # map image paths to unique image names (so that they can be put
            # into a single directory)
            for imgpath in candidates.itervalues():
                self.dependencies.setdefault(docname, set()).add(imgpath)
                if not os.access(path.join(self.srcdir, imgpath), os.R_OK):
                    self.warn(docname, 'image file not readable: %s' % imgpath,
                              node.line)
                    continue
                self.images.add_file(docname, imgpath)

    def process_metadata(self, docname, doctree):
        """
        Process the docinfo part of the doctree as metadata.
        Keep processing minimal -- just return what docutils says.
        """
        self.metadata[docname] = md = {}
        try:
            docinfo = doctree[0]
        except IndexError:
            # probably an empty document
            return
        if docinfo.__class__ is not nodes.docinfo:
            # nothing to see here
            return
        for node in docinfo:
            # nodes are multiply inherited...
            if isinstance(node, nodes.authors):
                md['authors'] = [author.astext() for author in node]
            elif isinstance(node, nodes.TextElement): # e.g. author
                md[node.__class__.__name__] = node.astext()
            else:
                name, body = node
                md[name.astext()] = body.astext()
        del doctree[0]

    def create_title_from(self, docname, document):
        """
        Add a title node to the document (just copy the first section title),
        and store that title in the environment.
        """
        titlenode = nodes.title()
        longtitlenode = titlenode
        # explicit title set with title directive; use this only for
        # the <title> tag in HTML output
        if document.has_key('title'):
            longtitlenode = nodes.title()
            longtitlenode += nodes.Text(document['title'])
        # look for first section title and use that as the title
        for node in document.traverse(nodes.section):
            visitor = SphinxContentsFilter(document)
            node[0].walkabout(visitor)
            titlenode += visitor.get_entry_text()
            break
        else:
            # document has no title
            titlenode += nodes.Text('<no title>')
        self.titles[docname] = titlenode
        self.longtitles[docname] = longtitlenode

    def note_labels_from(self, docname, document):
        for name, explicit in document.nametypes.iteritems():
            if not explicit:
                continue
            labelid = document.nameids[name]
            if labelid is None:
                continue
            node = document.ids[labelid]
            if name.isdigit() or node.has_key('refuri') or \
                   node.tagname.startswith('desc_'):
                # ignore footnote labels, labels automatically generated from a
                # link and object descriptions
                continue
            if name in self.labels:
                self.warn(docname, 'duplicate label %s, ' % name +
                          'other instance in ' +
                          self.doc2path(self.labels[name][0]),
                          node.line)
            self.anonlabels[name] = docname, labelid
            if node.tagname == 'section':
                sectname = clean_astext(node[0]) # node[0] == title node
            elif node.tagname == 'figure':
                for n in node:
                    if n.tagname == 'caption':
                        sectname = clean_astext(n)
                        break
                else:
                    continue
            else:
                # anonymous-only labels
                continue
            self.labels[name] = docname, labelid, sectname

    def note_indexentries_from(self, docname, document):
        entries = self.indexentries[docname] = []
        for node in document.traverse(addnodes.index):
            entries.extend(node['entries'])

    def note_citations_from(self, docname, document):
        for node in document.traverse(nodes.citation):
            label = node[0].astext()
            if label in self.citations:
                self.warn(docname, 'duplicate citation %s, ' % label +
                          'other instance in %s' % self.doc2path(
                    self.citations[label][0]), node.line)
            self.citations[label] = (docname, node['ids'][0])

    def note_toctree(self, docname, toctreenode):
        """Note a TOC tree directive in a document and gather information about
           file relations from it."""
        if toctreenode['glob']:
            self.glob_toctrees.add(docname)
        if toctreenode.get('numbered'):
            self.numbered_toctrees.add(docname)
        includefiles = toctreenode['includefiles']
        for includefile in includefiles:
            # note that if the included file is rebuilt, this one must be
            # too (since the TOC of the included file could have changed)
            self.files_to_rebuild.setdefault(includefile, set()).add(docname)
        self.toctree_includes.setdefault(docname, []).extend(includefiles)

    def build_toc_from(self, docname, document):
        """Build a TOC from the doctree and store it in the inventory."""
        numentries = [0] # nonlocal again...

        try:
            maxdepth = int(self.metadata[docname].get('tocdepth', 0))
        except ValueError:
            maxdepth = 0

        def traverse_in_section(node, cls):
            """Like traverse(), but stay within the same section."""
            result = []
            if isinstance(node, cls):
                result.append(node)
            for child in node.children:
                if isinstance(child, nodes.section):
                    continue
                result.extend(traverse_in_section(child, cls))
            return result

        def build_toc(node, depth=1):
            entries = []
            for sectionnode in node:
                # find all toctree nodes in this section and add them
                # to the toc (just copying the toctree node which is then
                # resolved in self.get_and_resolve_doctree)
                if not isinstance(sectionnode, nodes.section):
                    for toctreenode in traverse_in_section(sectionnode,
                                                           addnodes.toctree):
                        item = toctreenode.copy()
                        entries.append(item)
                        # important: do the inventory stuff
                        self.note_toctree(docname, toctreenode)
                    continue
                title = sectionnode[0]
                # copy the contents of the section title, but without references
                # and unnecessary stuff
                visitor = SphinxContentsFilter(document)
                title.walkabout(visitor)
                nodetext = visitor.get_entry_text()
                if not numentries[0]:
                    # for the very first toc entry, don't add an anchor
                    # as it is the file's title anyway
                    anchorname = ''
                else:
                    anchorname = '#' + sectionnode['ids'][0]
                numentries[0] += 1
                reference = nodes.reference('', '', refuri=docname,
                                            anchorname=anchorname,
                                            *nodetext)
                para = addnodes.compact_paragraph('', '', reference)
                item = nodes.list_item('', para)
                if maxdepth == 0 or depth < maxdepth:
                    item += build_toc(sectionnode, depth+1)
                entries.append(item)
            if entries:
                return nodes.bullet_list('', *entries)
            return []
        toc = build_toc(document)
        if toc:
            self.tocs[docname] = toc
        else:
            self.tocs[docname] = nodes.bullet_list('')
        self.toc_num_entries[docname] = numentries[0]

    def get_toc_for(self, docname):
        """Return a TOC nodetree -- for use on the same page only!"""
        toc = self.tocs[docname].deepcopy()
        for node in toc.traverse(nodes.reference):
            node['refuri'] = node['anchorname'] or '#'
        return toc

    def get_toctree_for(self, docname, builder, collapse, maxdepth=0):
        """Return the global TOC nodetree."""
        doctree = self.get_doctree(self.config.master_doc)
        toctrees = []
        for toctreenode in doctree.traverse(addnodes.toctree):
<<<<<<< HEAD
            result = self.resolve_toctree(docname, builder, toctreenode,
                                          prune=True, collapse=collapse,
                                          maxdepth=maxdepth)
            if result is not None:
                return result
=======
            toctree = self.resolve_toctree(docname, builder, toctreenode,
                                           prune=True, collapse=collapse,
                                           includehidden=True)
            toctrees.append(toctree)
        if not toctrees:
            return None
        result = toctrees[0]
        for toctree in toctrees[1:]:
            result.extend(toctree.children)
        return result
>>>>>>> 517b045f

    def get_domain(self, domainname):
        """Return the domain instance with the specified name.
        Raises an ExtensionError if the domain is not registered."""
        try:
            return self.domains[domainname]
        except KeyError:
            raise ExtensionError('Domain %r is not registered' % domainname)

    # --------- RESOLVING REFERENCES AND TOCTREES ------------------------------

    def get_doctree(self, docname):
        """Read the doctree for a file from the pickle and return it."""
        doctree_filename = self.doc2path(docname, self.doctreedir, '.doctree')
        f = open(doctree_filename, 'rb')
        try:
            doctree = pickle.load(f)
        finally:
            f.close()
        doctree.settings.env = self
        doctree.reporter = Reporter(self.doc2path(docname), 2, 4,
                                    stream=WarningStream(self._warnfunc))
        return doctree


    def get_and_resolve_doctree(self, docname, builder, doctree=None,
                                prune_toctrees=True):
        """Read the doctree from the pickle, resolve cross-references and
           toctrees and return it."""
        if doctree is None:
            doctree = self.get_doctree(docname)

        # resolve all pending cross-references
        self.resolve_references(doctree, docname, builder)

        # now, resolve all toctree nodes
        for toctreenode in doctree.traverse(addnodes.toctree):
            result = self.resolve_toctree(docname, builder, toctreenode,
                                          prune=prune_toctrees)
            if result is None:
                toctreenode.replace_self([])
            else:
                toctreenode.replace_self(result)

        return doctree

    def resolve_toctree(self, docname, builder, toctree, prune=True, maxdepth=0,
                        titles_only=False, collapse=False, includehidden=False):
        """
        Resolve a *toctree* node into individual bullet lists with titles
        as items, returning None (if no containing titles are found) or
        a new node.

        If *prune* is True, the tree is pruned to *maxdepth*, or if that is 0,
        to the value of the *maxdepth* option on the *toctree* node.
        If *titles_only* is True, only toplevel document titles will be in the
        resulting tree.
        If *collapse* is True, all branches not containing docname will
        be collapsed.
        """
        if toctree.get('hidden', False) and not includehidden:
            return None

        def _walk_depth(node, depth, maxdepth):
            """Utility: Cut a TOC at a specified depth."""
            for subnode in node.children[:]:
                if isinstance(subnode, (addnodes.compact_paragraph,
                                        nodes.list_item)):
                    subnode['classes'].append('toctree-l%d' % (depth-1))
                    _walk_depth(subnode, depth, maxdepth)
                elif isinstance(subnode, nodes.bullet_list):
                    if maxdepth > 0 and depth > maxdepth:
                        subnode.parent.replace(subnode, [])
                    else:
                        _walk_depth(subnode, depth+1, maxdepth)

                        # cull sub-entries whose parents aren't 'current'
                        if (collapse and
                            depth > 1 and
                            'current' not in subnode.parent['classes']):
                            subnode.parent.remove(subnode)

                elif isinstance(subnode, nodes.reference):
                    # identify the toc entry pointing to the current document
                    if subnode['refuri'] == docname and \
                           not subnode['anchorname']:
                        # tag the whole branch as 'current'
                        p = subnode
                        while p:
                            p['classes'].append('current')
                            p = p.parent

        def _entries_from_toctree(toctreenode, separate=False, subtree=False):
            """Return TOC entries for a toctree node."""
            refs = [(e[0], str(e[1])) for e in toctreenode['entries']]
            entries = []
            for (title, ref) in refs:
                try:
                    if url_re.match(ref):
                        reference = nodes.reference('', '',
                                                    refuri=ref, anchorname='',
                                                    *[nodes.Text(title)])
                        para = addnodes.compact_paragraph('', '', reference)
                        item = nodes.list_item('', para)
                        toc = nodes.bullet_list('', item)
                    elif ref == 'self':
                        # 'self' refers to the document from which this
                        # toctree originates
                        ref = toctreenode['parent']
                        if not title:
                            title = clean_astext(self.titles[ref])
                        reference = nodes.reference('', '',
                                                    refuri=ref,
                                                    anchorname='',
                                                    *[nodes.Text(title)])
                        para = addnodes.compact_paragraph('', '', reference)
                        item = nodes.list_item('', para)
                        # don't show subitems
                        toc = nodes.bullet_list('', item)
                    else:
                        toc = self.tocs[ref].deepcopy()
                        if title and toc.children and len(toc.children) == 1:
                            child = toc.children[0]
                            for refnode in child.traverse(nodes.reference):
                                if refnode['refuri'] == ref and \
                                       not refnode['anchorname']:
                                    refnode.children = [nodes.Text(title)]
                    if not toc.children:
                        # empty toc means: no titles will show up in the toctree
                        self.warn(docname,
                                  'toctree contains reference to document '
                                  '%r that doesn\'t have a title: no link '
                                  'will be generated' % ref)
                except KeyError:
                    # this is raised if the included file does not exist
                    self.warn(docname, 'toctree contains reference to '
                              'nonexisting document %r' % ref)
                else:
                    # if titles_only is given, only keep the main title and
                    # sub-toctrees
                    if titles_only:
                        # delete everything but the toplevel title(s)
                        # and toctrees
                        for toplevel in toc:
                            # nodes with length 1 don't have any children anyway
                            if len(toplevel) > 1:
                                subtrees = toplevel.traverse(addnodes.toctree)
                                toplevel[1][:] = subtrees
                    # resolve all sub-toctrees
                    for toctreenode in toc.traverse(addnodes.toctree):
                        i = toctreenode.parent.index(toctreenode) + 1
                        for item in _entries_from_toctree(toctreenode,
                                                          subtree=True):
                            toctreenode.parent.insert(i, item)
                            i += 1
                        toctreenode.parent.remove(toctreenode)
                    if separate:
                        entries.append(toc)
                    else:
                        entries.extend(toc.children)
            if not subtree and not separate:
                ret = nodes.bullet_list()
                ret += entries
                return [ret]
            return entries

        maxdepth = maxdepth or toctree.get('maxdepth', -1)
        if not titles_only and toctree.get('titlesonly', False):
            titles_only = True

        # NOTE: previously, this was separate=True, but that leads to artificial
        # separation when two or more toctree entries form a logical unit, so
        # separating mode is no longer used -- it's kept here for history's sake
        tocentries = _entries_from_toctree(toctree, separate=False)
        if not tocentries:
            return None

        newnode = addnodes.compact_paragraph('', '', *tocentries)
        newnode['toctree'] = True

        # prune the tree to maxdepth and replace titles, also set level classes
        _walk_depth(newnode, 1, prune and maxdepth or 0)

        # set the target paths in the toctrees (they are not known at TOC
        # generation time)
        for refnode in newnode.traverse(nodes.reference):
            if not url_re.match(refnode['refuri']):
                refnode['refuri'] = builder.get_relative_uri(
                    docname, refnode['refuri']) + refnode['anchorname']
        return newnode

    def resolve_references(self, doctree, fromdocname, builder):
        for node in doctree.traverse(addnodes.pending_xref):
            contnode = node[0].deepcopy()
            newnode = None

            typ = node['reftype']
            target = node['reftarget']
            refdoc = node.get('refdoc', fromdocname)
            warned = False

            try:
                if node.has_key('refdomain') and node['refdomain']:
                    # let the domain try to resolve the reference
                    try:
                        domain = self.domains[node['refdomain']]
                    except KeyError:
                        raise NoUri
                    newnode = domain.resolve_xref(self, fromdocname, builder,
                                                  typ, target, node, contnode)
                # really hardwired reference types
                elif typ == 'ref':
                    if node['refexplicit']:
                        # reference to anonymous label; the reference uses
                        # the supplied link caption
                        docname, labelid = self.anonlabels.get(target, ('',''))
                        sectname = node.astext()
                        if not docname:
                            self.warn(refdoc, 'undefined label: %s' %
                                      target, node.line)
                            warned = True
                    else:
                        # reference to named label; the final node will
                        # contain the section name after the label
                        docname, labelid, sectname = self.labels.get(target,
                                                                     ('','',''))
                        if not docname:
                            self.warn(refdoc,
                                'undefined label: %s' % target + ' -- if you '
                                'don\'t give a link caption the label must '
                                'precede a section header.', node.line)
                            warned = True
                    if docname:
                        newnode = nodes.reference('', '')
                        innernode = nodes.emphasis(sectname, sectname)
                        if docname == fromdocname:
                            newnode['refid'] = labelid
                        else:
                            # set more info in contnode; in case the
                            # get_relative_uri call raises NoUri,
                            # the builder will then have to resolve these
                            contnode = addnodes.pending_xref('')
                            contnode['refdocname'] = docname
                            contnode['refsectname'] = sectname
                            newnode['refuri'] = builder.get_relative_uri(
                                fromdocname, docname)
                            if labelid:
                                newnode['refuri'] += '#' + labelid
                        newnode.append(innernode)
                elif typ == 'doc':
                    # directly reference to document by source name;
                    # can be absolute or relative
                    docname = docname_join(refdoc, target)
                    if docname not in self.all_docs:
                        self.warn(refdoc,
                                  'unknown document: %s' % docname, node.line)
                        warned = True
                    else:
                        if node['refexplicit']:
                            # reference with explicit title
                            caption = node.astext()
                        else:
                            caption = clean_astext(self.titles[docname])
                        innernode = nodes.emphasis(caption, caption)
                        newnode = nodes.reference('', '')
                        newnode['refuri'] = builder.get_relative_uri(
                            fromdocname, docname)
                        newnode.append(innernode)
                elif typ == 'citation':
                    docname, labelid = self.citations.get(target, ('', ''))
                    if not docname:
                        self.warn(refdoc,
                                  'citation not found: %s' % target, node.line)
                        warned = True
                    else:
                        newnode = make_refnode(builder, fromdocname, docname,
                                               labelid, contnode)
                elif typ == 'keyword':
                    # keywords are oddballs: they are referenced by named labels
                    docname, labelid, _ = self.labels.get(target, ('','',''))
                    if not docname:
                        #self.warn(refdoc, 'unknown keyword: %s' % target)
                        pass
                    else:
                        newnode = make_refnode(builder, fromdocname, docname,
                                               labelid, contnode)
                else:
                    raise RuntimeError('unknown xfileref node encountered: %s'
                                       % node)

                # no new node found? try the missing-reference event
                if newnode is None:
                    newnode = builder.app.emit_firstresult(
                        'missing-reference', self, node, contnode)
                    # still not found? warn if in nit-picky mode
                    if newnode is None and not warned and self.config.nitpicky:
                        self.warn(refdoc,
                            'reference target not found: %stype %s, target %s'
                            % (node.get('refdomain') and
                               'domain %s, ' % node['refdomain'] or '',
                               typ, target))
            except NoUri:
                newnode = contnode
            node.replace_self(newnode or contnode)

        for node in doctree.traverse(addnodes.only):
            try:
                ret = builder.tags.eval_condition(node['expr'])
            except Exception, err:
                self.warn(fromdocname, 'exception while evaluating only '
                          'directive expression: %s' % err, node.line)
                node.replace_self(node.children)
            else:
                if ret:
                    node.replace_self(node.children)
                else:
                    node.replace_self([])

        # allow custom references to be resolved
        builder.app.emit('doctree-resolved', doctree, fromdocname)

    def assign_section_numbers(self):
        """Assign a section number to each heading under a numbered toctree."""
        # a list of all docnames whose section numbers changed
        rewrite_needed = []

        old_secnumbers = self.toc_secnumbers
        self.toc_secnumbers = {}

        def _walk_toc(node, secnums, titlenode=None):
            # titlenode is the title of the document, it will get assigned a
            # secnumber too, so that it shows up in next/prev/parent rellinks
            for subnode in node.children:
                if isinstance(subnode, nodes.bullet_list):
                    numstack.append(0)
                    _walk_toc(subnode, secnums, titlenode)
                    numstack.pop()
                    titlenode = None
                elif isinstance(subnode, nodes.list_item):
                    _walk_toc(subnode, secnums, titlenode)
                    titlenode = None
                elif isinstance(subnode, addnodes.compact_paragraph):
                    numstack[-1] += 1
                    secnums[subnode[0]['anchorname']] = \
                        subnode[0]['secnumber'] = tuple(numstack)
                    if titlenode:
                        titlenode['secnumber'] = tuple(numstack)
                        titlenode = None
                elif isinstance(subnode, addnodes.toctree):
                    _walk_toctree(subnode)

        def _walk_toctree(toctreenode):
            for (title, ref) in toctreenode['entries']:
                if url_re.match(ref) or ref == 'self':
                    # don't mess with those
                    continue
                if ref in self.tocs:
                    secnums = self.toc_secnumbers[ref] = {}
                    _walk_toc(self.tocs[ref], secnums, self.titles.get(ref))
                    if secnums != old_secnumbers.get(ref):
                        rewrite_needed.append(ref)

        for docname in self.numbered_toctrees:
            doctree = self.get_doctree(docname)
            for toctreenode in doctree.traverse(addnodes.toctree):
                if toctreenode.get('numbered'):
                    # every numbered toctree gets new numbering
                    numstack = [0]
                    _walk_toctree(toctreenode)

        return rewrite_needed

    def create_index(self, builder, _fixre=re.compile(r'(.*) ([(][^()]*[)])')):
        """Create the real index from the collected index entries."""
        new = {}

        def add_entry(word, subword, dic=new):
            entry = dic.get(word)
            if not entry:
                dic[word] = entry = [[], {}]
            if subword:
                add_entry(subword, '', dic=entry[1])
            else:
                try:
                    entry[0].append(builder.get_relative_uri('genindex', fn)
                                    + '#' + tid)
                except NoUri:
                    pass

        for fn, entries in self.indexentries.iteritems():
            # new entry types must be listed in directives/other.py!
            for type, value, tid, alias in entries:
                if type == 'single':
                    try:
                        entry, subentry = value.split(';', 1)
                    except ValueError:
                        entry, subentry = value, ''
                    if not entry:
                        self.warn(fn, 'invalid index entry %r' % value)
                        continue
                    add_entry(entry.strip(), subentry.strip())
                elif type == 'pair':
                    try:
                        first, second = map(lambda x: x.strip(),
                                            value.split(';', 1))
                        if not first or not second:
                            raise ValueError
                    except ValueError:
                        self.warn(fn, 'invalid pair index entry %r' % value)
                        continue
                    add_entry(first, second)
                    add_entry(second, first)
                elif type == 'triple':
                    try:
                        first, second, third = map(lambda x: x.strip(),
                                                   value.split(';', 2))
                        if not first or not second or not third:
                            raise ValueError
                    except ValueError:
                        self.warn(fn, 'invalid triple index entry %r' % value)
                        continue
                    add_entry(first, second+' '+third)
                    add_entry(second, third+', '+first)
                    add_entry(third, first+' '+second)
                else:
                    self.warn(fn, 'unknown index entry type %r' % type)

        # sort the index entries; put all symbols at the front, even those
        # following the letters in ASCII, this is where the chr(127) comes from
        def keyfunc(entry, lcletters=string.ascii_lowercase + '_'):
            lckey = entry[0].lower()
            if lckey[0:1] in lcletters:
                return chr(127) + lckey
            return lckey
        newlist = new.items()
        newlist.sort(key=keyfunc)

        # fixup entries: transform
        #   func() (in module foo)
        #   func() (in module bar)
        # into
        #   func()
        #     (in module foo)
        #     (in module bar)
        oldkey = ''
        oldsubitems = None
        i = 0
        while i < len(newlist):
            key, (targets, subitems) = newlist[i]
            # cannot move if it has subitems; structure gets too complex
            if not subitems:
                m = _fixre.match(key)
                if m:
                    if oldkey == m.group(1):
                        # prefixes match: add entry as subitem of the
                        # previous entry
                        oldsubitems.setdefault(m.group(2), [[], {}])[0].\
                                    extend(targets)
                        del newlist[i]
                        continue
                    oldkey = m.group(1)
                else:
                    oldkey = key
            oldsubitems = subitems
            i += 1

        # group the entries by letter
        def keyfunc2((k, v), letters=string.ascii_uppercase + '_'):
            # hack: mutating the subitems dicts to a list in the keyfunc
            v[1] = sorted((si, se) for (si, (se, void)) in v[1].iteritems())
            # now calculate the key
            letter = k[0].upper()
            if letter in letters:
                return letter
            else:
                # get all other symbols under one heading
                return 'Symbols'
        return [(key, list(group))
                for (key, group) in groupby(newlist, keyfunc2)]

    def collect_relations(self):
        relations = {}
        getinc = self.toctree_includes.get
        def collect(parents, docname, previous, next):
            includes = getinc(docname)
            # previous
            if not previous:
                # if no previous sibling, go to parent
                previous = parents[0][0]
            else:
                # else, go to previous sibling, or if it has children, to
                # the last of its children, or if that has children, to the
                # last of those, and so forth
                while 1:
                    previncs = getinc(previous)
                    if previncs:
                        previous = previncs[-1]
                    else:
                        break
            # next
            if includes:
                # if it has children, go to first of them
                next = includes[0]
            elif next:
                # else, if next sibling, go to it
                pass
            else:
                # else, go to the next sibling of the parent, if present,
                # else the grandparent's sibling, if present, and so forth
                for parname, parindex in parents:
                    parincs = getinc(parname)
                    if parincs and parindex + 1 < len(parincs):
                        next = parincs[parindex+1]
                        break
                # else it will stay None
            # same for children
            if includes:
                for subindex, args in enumerate(izip(includes,
                                                     [None] + includes,
                                                     includes[1:] + [None])):
                    collect([(docname, subindex)] + parents, *args)
            relations[docname] = [parents[0][0], previous, next]
        collect([(None, 0)], self.config.master_doc, None, None)
        return relations

    def check_consistency(self):
        """Do consistency checks."""

        for docname in sorted(self.all_docs):
            if docname not in self.files_to_rebuild:
                if docname == self.config.master_doc:
                    # the master file is not included anywhere ;)
                    continue
                if 'orphan' in self.metadata[docname]:
                    continue
                self.warn(docname, 'document isn\'t included in any toctree')<|MERGE_RESOLUTION|>--- conflicted
+++ resolved
@@ -1024,15 +1024,9 @@
         doctree = self.get_doctree(self.config.master_doc)
         toctrees = []
         for toctreenode in doctree.traverse(addnodes.toctree):
-<<<<<<< HEAD
-            result = self.resolve_toctree(docname, builder, toctreenode,
-                                          prune=True, collapse=collapse,
-                                          maxdepth=maxdepth)
-            if result is not None:
-                return result
-=======
             toctree = self.resolve_toctree(docname, builder, toctreenode,
                                            prune=True, collapse=collapse,
+                                           maxdepth=maxdepth,
                                            includehidden=True)
             toctrees.append(toctree)
         if not toctrees:
@@ -1041,7 +1035,6 @@
         for toctree in toctrees[1:]:
             result.extend(toctree.children)
         return result
->>>>>>> 517b045f
 
     def get_domain(self, domainname):
         """Return the domain instance with the specified name.
