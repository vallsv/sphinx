--- conflicted
+++ resolved
@@ -64,14 +64,8 @@
     html_formatter = HtmlFormatter
     latex_formatter = LatexFormatter
 
-<<<<<<< HEAD
-    def __init__(self, dest='html', stylename='sphinx'):
-        # type: (str, str) -> None
-=======
-    def __init__(self, dest='html', stylename='sphinx', trim_doctest_flags=None,
-                 latex_engine=None):
-        # type: (str, str, bool, str) -> None
->>>>>>> fcdeafd5
+    def __init__(self, dest='html', stylename='sphinx', latex_engine=None):
+        # type: (str, str, str) -> None
         self.dest = dest
         self.latex_engine = latex_engine
 
