--- conflicted
+++ resolved
@@ -20,18 +20,7 @@
         self.supported = True
         super().__init__(language_code or '')
 
-<<<<<<< HEAD
-    def uses_cyrillic(self):
-        # type: () -> bool
-=======
-    def get_shorthandoff(self) -> str:
-        warnings.warn('ExtBabel.get_shorthandoff() is deprecated.',
-                      RemovedInSphinx30Warning, stacklevel=2)
-        from sphinx.writers.latex import SHORTHANDOFF
-        return SHORTHANDOFF
-
     def uses_cyrillic(self) -> bool:
->>>>>>> d2f0c835
         return self.language in self.cyrillic_languages
 
     def is_supported_language(self) -> bool:
