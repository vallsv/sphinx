--- conflicted
+++ resolved
@@ -276,15 +276,7 @@
             displayNextItem();
           });
         } else if (DOCUMENTATION_OPTIONS.HAS_SOURCE) {
-<<<<<<< HEAD
           $.ajax({url: DOCUMENTATION_OPTIONS.URL_ROOT + item[0] + '.html',
-=======
-          var suffix = DOCUMENTATION_OPTIONS.SOURCELINK_SUFFIX;
-          if (suffix === undefined) {
-            suffix = '.txt';
-          }
-          $.ajax({url: DOCUMENTATION_OPTIONS.URL_ROOT + '_sources/' + item[5] + (item[5].slice(-suffix.length) === suffix ? '' : suffix),
->>>>>>> 3e57ea0a
                   dataType: "text",
                   complete: function(jqxhr, textstatus) {
                     var data = jqxhr.responseText;
