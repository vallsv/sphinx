# -*- coding: utf-8 -*-
"""
    sphinx.ext.intersphinx
    ~~~~~~~~~~~~~~~~~~~~~~

    Insert links to objects documented in remote Sphinx documentation.

    This works as follows:

    * Each Sphinx HTML build creates a file named "objects.inv" that contains a
      mapping from object names to URIs relative to the HTML set's root.

    * Projects using the Intersphinx extension can specify links to such mapping
      files in the `intersphinx_mapping` config value.  The mapping will then be
      used to resolve otherwise missing references to objects into links to the
      other documentation.

    * By default, the mapping file is assumed to be at the same location as the
      rest of the documentation; however, the location of the mapping file can
      also be specified individually, e.g. if the docs should be buildable
      without Internet access.

    :copyright: Copyright 2007-2016 by the Sphinx team, see AUTHORS.
    :license: BSD, see LICENSE for details.
"""

from __future__ import print_function

import time
import zlib
import codecs
import posixpath
from os import path
import re

from six import PY3, iteritems, string_types
from six.moves.urllib.parse import urlsplit, urlunsplit

from docutils import nodes
from docutils.utils import relative_path

import sphinx
from sphinx.locale import _
from sphinx.builders.html import INVENTORY_FILENAME
from sphinx.util import requests

if False:
    # For type annotation
    from typing import Any, Callable, Dict, IO, Iterator, Tuple, Union  # NOQA
    from sphinx.application import Sphinx  # NOQA
    from sphinx.environment import BuildEnvironment  # NOQA

    if PY3:
        unicode = str

    Inventory = Dict[unicode, Dict[unicode, Tuple[unicode, unicode, unicode, unicode]]]


UTF8StreamReader = codecs.lookup('utf-8')[2]


def read_inventory_v1(f, uri, join):
    # type: (IO, unicode, Callable) -> Inventory
    f = UTF8StreamReader(f)
    invdata = {}  # type: Inventory
    line = next(f)
    projname = line.rstrip()[11:]
    line = next(f)
    version = line.rstrip()[11:]
    for line in f:
        name, type, location = line.rstrip().split(None, 2)
        location = join(uri, location)
        # version 1 did not add anchors to the location
        if type == 'mod':
            type = 'py:module'
            location += '#module-' + name
        else:
            type = 'py:' + type
            location += '#' + name
        invdata.setdefault(type, {})[name] = (projname, version, location, '-')
    return invdata


def read_inventory_v2(f, uri, join, bufsize=16*1024):
    # type: (IO, unicode, Callable, int) -> Inventory
    invdata = {}  # type: Inventory
    line = f.readline()
    projname = line.rstrip()[11:].decode('utf-8')
    line = f.readline()
    version = line.rstrip()[11:].decode('utf-8')
    line = f.readline().decode('utf-8')
    if 'zlib' not in line:
        raise ValueError

    def read_chunks():
        # type: () -> Iterator[bytes]
        decompressor = zlib.decompressobj()
        for chunk in iter(lambda: f.read(bufsize), b''):
            yield decompressor.decompress(chunk)
        yield decompressor.flush()

    def split_lines(iter):
        # type: (Iterator[bytes]) -> Iterator[unicode]
        buf = b''
        for chunk in iter:
            buf += chunk
            lineend = buf.find(b'\n')
            while lineend != -1:
                yield buf[:lineend].decode('utf-8')
                buf = buf[lineend+1:]
                lineend = buf.find(b'\n')
        assert not buf

    for line in split_lines(read_chunks()):
        # be careful to handle names with embedded spaces correctly
        m = re.match(r'(?x)(.+?)\s+(\S*:\S*)\s+(-?\d+)\s+(\S+)\s+(.*)',
                     line.rstrip())
        if not m:
            continue
        name, type, prio, location, dispname = m.groups()
        if type == 'py:module' and type in invdata and \
                name in invdata[type]:  # due to a bug in 1.1 and below,
                                        # two inventory entries are created
                                        # for Python modules, and the first
                                        # one is correct
            continue
        if location.endswith(u'$'):
            location = location[:-1] + name
        location = join(uri, location)
        invdata.setdefault(type, {})[name] = (projname, version,
                                              location, dispname)
    return invdata


def read_inventory(f, uri, join, bufsize=16*1024):
    # type: (IO, unicode, Callable, int) -> Inventory
    line = f.readline().rstrip().decode('utf-8')
    if line == '# Sphinx inventory version 1':
        return read_inventory_v1(f, uri, join)
    elif line == '# Sphinx inventory version 2':
        return read_inventory_v2(f, uri, join, bufsize=bufsize)


def _strip_basic_auth(url):
    # type: (unicode) -> unicode
    """Returns *url* with basic auth credentials removed. Also returns the
    basic auth username and password if they're present in *url*.

    E.g.: https://user:pass@example.com => https://example.com

    *url* need not include basic auth credentials.

    :param url: url which may or may not contain basic auth credentials
    :type url: ``str``

    :return: *url* with any basic auth creds removed
    :rtype: ``str``
    """
    frags = list(urlsplit(url))
    # swap out "user[:pass]@hostname" for "hostname"
    if '@' in frags[1]:
        frags[1] = frags[1].split('@')[1]
    return urlunsplit(frags)


<<<<<<< HEAD
def _read_from_url(url, timeout=None):
    # type: (unicode, int) -> IO
=======
def _read_from_url(url, config=None):
>>>>>>> 0ee524e3
    """Reads data from *url* with an HTTP *GET*.

    This function supports fetching from resources which use basic HTTP auth as
    laid out by RFC1738 § 3.1. See § 5 for grammar definitions for URLs.

    .. seealso:

       https://www.ietf.org/rfc/rfc1738.txt

    :param url: URL of an HTTP resource
    :type url: ``str``

    :return: data read from resource described by *url*
    :rtype: ``file``-like object
    """
    r = requests.get(url, stream=True, config=config, timeout=config.intersphinx_timeout)
    r.raise_for_status()
    r.raw.url = r.url
    return r.raw


def _get_safe_url(url):
    # type: (unicode) -> unicode
    """Gets version of *url* with basic auth passwords obscured. This function
    returns results suitable for printing and logging.

    E.g.: https://user:12345@example.com => https://user@example.com

    :param url: a url
    :type url: ``str``

    :return: *url* with password removed
    :rtype: ``str``
    """
    parts = urlsplit(url)
    if parts.username is None:
        return url
    else:
        frags = list(parts)
        if parts.port:
            frags[1] = '{0}@{1}:{2}'.format(parts.username, parts.hostname, parts.port)
        else:
            frags[1] = '{0}@{1}'.format(parts.username, parts.hostname)

        return urlunsplit(frags)


def fetch_inventory(app, uri, inv):
    # type: (Sphinx, unicode, Any) -> Any
    """Fetch, parse and return an intersphinx inventory file."""
    # both *uri* (base URI of the links to generate) and *inv* (actual
    # location of the inventory file) can be local or remote URIs
    localuri = '://' not in uri
    if not localuri:
        # case: inv URI points to remote resource; strip any existing auth
        uri = _strip_basic_auth(uri)
    try:
        if '://' in inv:
            f = _read_from_url(inv, config=app.config)
        else:
            f = open(path.join(app.srcdir, inv), 'rb')
    except Exception as err:
        app.warn('intersphinx inventory %r not fetchable due to '
                 '%s: %s' % (inv, err.__class__, err))
        return
    try:
        if hasattr(f, 'url'):
            newinv = f.url  # type: ignore
            if inv != newinv:
                app.info('intersphinx inventory has moved: %s -> %s' % (inv, newinv))

                if uri in (inv, path.dirname(inv), path.dirname(inv) + '/'):
                    uri = path.dirname(newinv)
        with f:
            try:
                join = localuri and path.join or posixpath.join
                invdata = read_inventory(f, uri, join)
            except ValueError:
                raise ValueError('unknown or unsupported inventory version')
    except Exception as err:
        app.warn('intersphinx inventory %r not readable due to '
                 '%s: %s' % (inv, err.__class__.__name__, err))
    else:
        return invdata


def load_mappings(app):
    # type: (Sphinx) -> None
    """Load all intersphinx mappings into the environment."""
    now = int(time.time())
    cache_time = now - app.config.intersphinx_cache_limit * 86400
    env = app.builder.env
    if not hasattr(env, 'intersphinx_cache'):
        env.intersphinx_cache = {}  # type: ignore
        env.intersphinx_inventory = {}  # type: ignore
        env.intersphinx_named_inventory = {}  # type: ignore
    cache = env.intersphinx_cache  # type: ignore
    update = False
    for key, value in iteritems(app.config.intersphinx_mapping):
        name = None  # type: unicode
        uri = None   # type: unicode
        inv = None   # type: Union[unicode, Tuple[unicode, ...]]

        if isinstance(value, tuple):
            # new format
            name, (uri, inv) = key, value
            if not isinstance(name, string_types):
                app.warn('intersphinx identifier %r is not string. Ignored' % name)
                continue
        else:
            # old format, no name
            name, uri, inv = None, key, value
        # we can safely assume that the uri<->inv mapping is not changed
        # during partial rebuilds since a changed intersphinx_mapping
        # setting will cause a full environment reread
        if not isinstance(inv, tuple):
            invs = (inv, )
        else:
            invs = inv  # type: ignore

        for inv in invs:
            if not inv:
                inv = posixpath.join(uri, INVENTORY_FILENAME)
            # decide whether the inventory must be read: always read local
            # files; remote ones only if the cache time is expired
            if '://' not in inv or uri not in cache \
                    or cache[uri][1] < cache_time:
                safe_inv_url = _get_safe_url(inv)  # type: ignore
                app.info(
                    'loading intersphinx inventory from %s...' % safe_inv_url)
                invdata = fetch_inventory(app, uri, inv)
                if invdata:
                    cache[uri] = (name, now, invdata)
                    update = True
                    break

    if update:
        env.intersphinx_inventory = {}  # type: ignore
        env.intersphinx_named_inventory = {}  # type: ignore
        # Duplicate values in different inventories will shadow each
        # other; which one will override which can vary between builds
        # since they are specified using an unordered dict.  To make
        # it more consistent, we sort the named inventories and then
        # add the unnamed inventories last.  This means that the
        # unnamed inventories will shadow the named ones but the named
        # ones can still be accessed when the name is specified.
        cached_vals = list(cache.values())
        named_vals = sorted(v for v in cached_vals if v[0])
        unnamed_vals = [v for v in cached_vals if not v[0]]
        for name, _x, invdata in named_vals + unnamed_vals:
            if name:
                env.intersphinx_named_inventory[name] = invdata  # type: ignore
            for type, objects in iteritems(invdata):
                env.intersphinx_inventory.setdefault(  # type: ignore
                    type, {}).update(objects)


def missing_reference(app, env, node, contnode):
    # type: (Sphinx, BuildEnvironment, nodes.Node, nodes.Node) -> None
    """Attempt to resolve a missing reference via intersphinx references."""
    target = node['reftarget']
    objtypes = None  # type: List[unicode]
    if node['reftype'] == 'any':
        # we search anything!
        objtypes = ['%s:%s' % (domain.name, objtype)
                    for domain in env.domains.values()
                    for objtype in domain.object_types]
        domain = None
    elif node['reftype'] == 'doc':
        domain = 'std'  # special case
        objtypes = ['std:doc']
    else:
        domain = node.get('refdomain')
        if not domain:
            # only objects in domains are in the inventory
            return
        objtypes = env.get_domain(domain).objtypes_for_role(node['reftype'])
        if not objtypes:
            return
        objtypes = ['%s:%s' % (domain, objtype) for objtype in objtypes]
    to_try = [(env.intersphinx_inventory, target)]  # type: ignore
    in_set = None
    if ':' in target:
        # first part may be the foreign doc set name
        setname, newtarget = target.split(':', 1)
        if setname in env.intersphinx_named_inventory:  # type: ignore
            in_set = setname
            to_try.append((env.intersphinx_named_inventory[setname], newtarget))  # type: ignore  # NOQA
    for inventory, target in to_try:
        for objtype in objtypes:
            if objtype not in inventory or target not in inventory[objtype]:
                continue
            proj, version, uri, dispname = inventory[objtype][target]
            if '://' not in uri and node.get('refdoc'):
                # get correct path in case of subdirectories
                uri = path.join(relative_path(node['refdoc'], '.'), uri)
            newnode = nodes.reference('', '', internal=False, refuri=uri,
                                      reftitle=_('(in %s v%s)') % (proj, version))
            if node.get('refexplicit'):
                # use whatever title was given
                newnode.append(contnode)
            elif dispname == '-' or \
                    (domain == 'std' and node['reftype'] == 'keyword'):
                # use whatever title was given, but strip prefix
                title = contnode.astext()
                if in_set and title.startswith(in_set+':'):
                    newnode.append(contnode.__class__(title[len(in_set)+1:],
                                                      title[len(in_set)+1:]))
                else:
                    newnode.append(contnode)
            else:
                # else use the given display name (used for :ref:)
                newnode.append(contnode.__class__(dispname, dispname))
            return newnode
    # at least get rid of the ':' in the target if no explicit title given
    if in_set is not None and not node.get('refexplicit', True):
        if len(contnode) and isinstance(contnode[0], nodes.Text):
            contnode[0] = nodes.Text(newtarget, contnode[0].rawsource)


def setup(app):
    # type: (Sphinx) -> Dict[unicode, Any]
    app.add_config_value('intersphinx_mapping', {}, True)
    app.add_config_value('intersphinx_cache_limit', 5, False)
    app.add_config_value('intersphinx_timeout', None, False)
    app.connect('missing-reference', missing_reference)
    app.connect('builder-inited', load_mappings)
    return {'version': sphinx.__display_version__, 'parallel_read_safe': True}


if __name__ == '__main__':
    # debug functionality to print out an inventory
    import sys

    class MockApp(object):
        srcdir = ''

        def warn(self, msg):
            print(msg, file=sys.stderr)

    filename = sys.argv[1]
    invdata = fetch_inventory(MockApp(), '', filename)  # type: ignore
    for key in sorted(invdata or {}):
        print(key)
        for entry, einfo in sorted(invdata[key].items()):
            print('\t%-40s %s%s' % (entry,
                                    einfo[3] != '-' and '%-40s: ' % einfo[3] or '',
                                    einfo[2]))<|MERGE_RESOLUTION|>--- conflicted
+++ resolved
@@ -48,6 +48,7 @@
     # For type annotation
     from typing import Any, Callable, Dict, IO, Iterator, Tuple, Union  # NOQA
     from sphinx.application import Sphinx  # NOQA
+    from sphinx.config import Config  # NOQA
     from sphinx.environment import BuildEnvironment  # NOQA
 
     if PY3:
@@ -163,12 +164,8 @@
     return urlunsplit(frags)
 
 
-<<<<<<< HEAD
-def _read_from_url(url, timeout=None):
-    # type: (unicode, int) -> IO
-=======
 def _read_from_url(url, config=None):
->>>>>>> 0ee524e3
+    # type: (unicode, Config) -> IO
     """Reads data from *url* with an HTTP *GET*.
 
     This function supports fetching from resources which use basic HTTP auth as
