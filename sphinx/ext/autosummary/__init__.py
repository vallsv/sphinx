--- conflicted
+++ resolved
@@ -703,20 +703,14 @@
                           'But your source_suffix does not contain .rst. Skipped.'))
         return
 
-<<<<<<< HEAD
     recursion_limit = app.config.autosummary_recursion_limit
-    generate_autosummary_docs(genfiles, builder=app.builder,
-                              warn=logger.warning, info=logger.info,
-                              suffix=suffix, base_path=app.srcdir,
-                              recursion_limit=recursion_limit,
-                              app=app)
-=======
+  
     with mock(app.config.autosummary_mock_imports):
         generate_autosummary_docs(genfiles, builder=app.builder,
                                   warn=logger.warning, info=logger.info,
                                   suffix=suffix, base_path=app.srcdir,
+                                  recursion_limit=recursion_limit,
                                   app=app)
->>>>>>> 35f4edb8
 
 
 def setup(app):
@@ -740,11 +734,7 @@
     app.connect('doctree-read', process_autosummary_toc)
     app.connect('builder-inited', process_generate_options)
     app.add_config_value('autosummary_generate', [], True, [bool])
-<<<<<<< HEAD
     app.add_config_value('autosummary_recursion_limit', 0, 0)
-=======
     app.add_config_value('autosummary_mock_imports',
                          lambda config: config.autodoc_mock_imports, 'env')
-
->>>>>>> 35f4edb8
     return {'version': sphinx.__display_version__, 'parallel_read_safe': True}