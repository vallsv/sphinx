"""
    sphinx.ext.autosummary
    ~~~~~~~~~~~~~~~~~~~~~~

    Sphinx extension that adds an autosummary:: directive, which can be
    used to generate function/method/attribute/etc. summary lists, similar
    to those output eg. by Epydoc and other API doc generation tools.

    An :autolink: role is also provided.

    autosummary directive
    ---------------------

    The autosummary directive has the form::

        .. autosummary::
           :nosignatures:
           :toctree: generated/

           module.function_1
           module.function_2
           ...

    and it generates an output table (containing signatures, optionally)

        ========================  =============================================
        module.function_1(args)   Summary line from the docstring of function_1
        module.function_2(args)   Summary line from the docstring
        ...
        ========================  =============================================

    If the :toctree: option is specified, files matching the function names
    are inserted to the toctree with the given prefix:

        generated/module.function_1
        generated/module.function_2
        ...

    Note: The file names contain the module:: or currentmodule:: prefixes.

    .. seealso:: autosummary_generate.py


    autolink role
    -------------

    The autolink role functions as ``:obj:`` when the name referred can be
    resolved to a Python object, and otherwise it becomes simple emphasis.
    This can be used as the default role to make links 'smart'.

    :copyright: Copyright 2007-2020 by the Sphinx team, see AUTHORS.
    :license: BSD, see LICENSE for details.
"""

import inspect
import os
import posixpath
import re
import sys
import warnings
from os import path
from types import ModuleType
from typing import Any, Dict, List, Tuple
from typing import cast

from docutils import nodes
from docutils.nodes import Element, Node, system_message
from docutils.parsers.rst import directives
from docutils.parsers.rst.states import Inliner, RSTStateMachine, Struct, state_classes
from docutils.statemachine import StringList

import sphinx
from sphinx import addnodes
from sphinx.application import Sphinx
from sphinx.deprecation import RemovedInSphinx40Warning, RemovedInSphinx50Warning
from sphinx.environment import BuildEnvironment
from sphinx.environment.adapters.toctree import TocTree
from sphinx.ext.autodoc import Documenter
from sphinx.ext.autodoc.directive import DocumenterBridge, Options
from sphinx.ext.autodoc.importer import import_module
from sphinx.ext.autodoc.mock import mock
from sphinx.locale import __
from sphinx.pycode import ModuleAnalyzer, PycodeError
from sphinx.util import rst, logging
from sphinx.util.docutils import (
    NullReporter, SphinxDirective, SphinxRole, new_document, switch_source_input
)
from sphinx.util.matching import Matcher
from sphinx.writers.html import HTMLTranslator

if False:
    # For type annotation
    from typing import Type  # for python3.5.1


logger = logging.getLogger(__name__)


periods_re = re.compile(r'\.(?:\s+)')
literal_re = re.compile(r'::\s*$')

WELL_KNOWN_ABBREVIATIONS = (' i.e.',)


# -- autosummary_toc node ------------------------------------------------------

class autosummary_toc(nodes.comment):
    pass


def process_autosummary_toc(app: Sphinx, doctree: nodes.document) -> None:
    """Insert items described in autosummary:: to the TOC tree, but do
    not generate the toctree:: list.
    """
    warnings.warn('process_autosummary_toc() is deprecated',
                  RemovedInSphinx50Warning, stacklevel=2)
    env = app.builder.env
    crawled = {}

    def crawl_toc(node: Element, depth: int = 1) -> None:
        crawled[node] = True
        for j, subnode in enumerate(node):
            try:
                if (isinstance(subnode, autosummary_toc) and
                        isinstance(subnode[0], addnodes.toctree)):
                    TocTree(env).note(env.docname, subnode[0])
                    continue
            except IndexError:
                continue
            if not isinstance(subnode, nodes.section):
                continue
            if subnode not in crawled:
                crawl_toc(subnode, depth + 1)
    crawl_toc(doctree)


def autosummary_toc_visit_html(self: nodes.NodeVisitor, node: autosummary_toc) -> None:
    """Hide autosummary toctree list in HTML output."""
    raise nodes.SkipNode


def autosummary_noop(self: nodes.NodeVisitor, node: Node) -> None:
    pass


# -- autosummary_table node ----------------------------------------------------

class autosummary_table(nodes.comment):
    pass


def autosummary_table_visit_html(self: HTMLTranslator, node: autosummary_table) -> None:
    """Make the first column of the table non-breaking."""
    try:
        table = cast(nodes.table, node[0])
        tgroup = cast(nodes.tgroup, table[0])
        tbody = cast(nodes.tbody, tgroup[-1])
        rows = cast(List[nodes.row], tbody)
        for row in rows:
            col1_entry = cast(nodes.entry, row[0])
            par = cast(nodes.paragraph, col1_entry[0])
            for j, subnode in enumerate(list(par)):
                if isinstance(subnode, nodes.Text):
                    new_text = subnode.astext().replace(" ", "\u00a0")
                    par[j] = nodes.Text(new_text)
    except IndexError:
        pass


# -- autodoc integration -------------------------------------------------------

# current application object (used in `get_documenter()`).
_app = None  # type: Sphinx


class FakeDirective(DocumenterBridge):
    def __init__(self) -> None:
        settings = Struct(tab_width=8)
        document = Struct(settings=settings)
        state = Struct(document=document)
        super().__init__({}, None, Options(), 0, state)  # type: ignore


def get_documenter(app: Sphinx, obj: Any, parent: Any) -> "Type[Documenter]":
    """Get an autodoc.Documenter class suitable for documenting the given
    object.

    *obj* is the Python object to be documented, and *parent* is an
    another Python object (e.g. a module or a class) to which *obj*
    belongs to.
    """
    from sphinx.ext.autodoc import DataDocumenter, ModuleDocumenter

    if inspect.ismodule(obj):
        # ModuleDocumenter.can_document_member always returns False
        return ModuleDocumenter

    # Construct a fake documenter for *parent*
    if parent is not None:
        parent_doc_cls = get_documenter(app, parent, None)
    else:
        parent_doc_cls = ModuleDocumenter

    if hasattr(parent, '__name__'):
        parent_doc = parent_doc_cls(FakeDirective(), parent.__name__)
    else:
        parent_doc = parent_doc_cls(FakeDirective(), "")

    # Get the corrent documenter class for *obj*
    classes = [cls for cls in app.registry.documenters.values()
               if cls.can_document_member(obj, '', False, parent_doc)]
    if classes:
        classes.sort(key=lambda cls: cls.priority)
        return classes[-1]
    else:
        return DataDocumenter


# -- .. autosummary:: ----------------------------------------------------------

class Autosummary(SphinxDirective):
    """
    Pretty table containing short signatures and summaries of functions etc.

    autosummary can also optionally generate a hidden toctree:: node.
    """

    required_arguments = 0
    optional_arguments = 0
    final_argument_whitespace = False
    has_content = True
    option_spec = {
        'caption': directives.unchanged_required,
        'toctree': directives.unchanged,
        'nosignatures': directives.flag,
        'recursive': directives.flag,
        'template': directives.unchanged,
    }

    def run(self) -> List[Node]:
        self.bridge = DocumenterBridge(self.env, self.state.document.reporter,
                                       Options(), self.lineno, self.state)

        names = [x.strip().split()[0] for x in self.content
                 if x.strip() and re.search(r'^[~a-zA-Z_]', x.strip()[0])]
        items = self.get_items(names)
        nodes = self.get_table(items)

        if 'toctree' in self.options:
            dirname = posixpath.dirname(self.env.docname)

            tree_prefix = self.options['toctree'].strip()
            docnames = []
            excluded = Matcher(self.config.exclude_patterns)
            for name, sig, summary, real_name in items:
                docname = posixpath.join(tree_prefix, real_name)
                docname = posixpath.normpath(posixpath.join(dirname, docname))
                if docname not in self.env.found_docs:
                    if excluded(self.env.doc2path(docname, None)):
                        msg = __('autosummary references excluded document %r. Ignored.')
                    else:
                        msg = __('autosummary: stub file not found %r. '
                                 'Check your autosummary_generate setting.')

                    logger.warning(msg, real_name, location=self.get_source_info())
                    continue

                docnames.append(docname)

            if docnames:
                tocnode = addnodes.toctree()
                tocnode['includefiles'] = docnames
                tocnode['entries'] = [(None, docn) for docn in docnames]
                tocnode['maxdepth'] = -1
                tocnode['glob'] = None
                tocnode['caption'] = self.options.get('caption')

                nodes.append(autosummary_toc('', '', tocnode))

        if 'toctree' not in self.options and 'caption' in self.options:
            logger.warning(__('A captioned autosummary requires :toctree: option. ignored.'),
                           location=nodes[-1])

        return nodes

    def get_items(self, names: List[str]) -> List[Tuple[str, str, str, str]]:
        """Try to import the given names, and return a list of
        ``[(name, signature, summary_string, real_name), ...]``.
        """
        prefixes = get_import_prefixes_from_env(self.env)

        items = []  # type: List[Tuple[str, str, str, str]]

        max_item_chars = 50

        for name in names:
            display_name = name
            if name.startswith('~'):
                name = name[1:]
                display_name = name.split('.')[-1]

            try:
                with mock(self.config.autosummary_mock_imports):
                    real_name, obj, parent, modname = import_by_name(name, prefixes=prefixes)
            except ImportError:
                logger.warning(__('autosummary: failed to import %s'), name,
                               location=self.get_source_info())
                continue

            self.bridge.result = StringList()  # initialize for each documenter
            full_name = real_name
            if not isinstance(obj, ModuleType):
                # give explicitly separated module name, so that members
                # of inner classes can be documented
                full_name = modname + '::' + full_name[len(modname) + 1:]
            # NB. using full_name here is important, since Documenters
            #     handle module prefixes slightly differently
            doccls = get_documenter(self.env.app, obj, parent)
            documenter = doccls(self.bridge, full_name)
            if not documenter.parse_name():
                logger.warning(__('failed to parse name %s'), real_name,
                               location=self.get_source_info())
                items.append((display_name, '', '', real_name))
                continue
            if not documenter.import_object():
                logger.warning(__('failed to import object %s'), real_name,
                               location=self.get_source_info())
                items.append((display_name, '', '', real_name))
                continue
            if documenter.options.members and not documenter.check_module():
                continue

            # try to also get a source code analyzer for attribute docs
            try:
                documenter.analyzer = ModuleAnalyzer.for_module(
                    documenter.get_real_modname())
                # parse right now, to get PycodeErrors on parsing (results will
                # be cached anyway)
                documenter.analyzer.find_attr_docs()
            except PycodeError as err:
                logger.debug('[autodoc] module analyzer failed: %s', err)
                # no source file -- e.g. for builtin and C modules
                documenter.analyzer = None

            # -- Grab the signature

            try:
                sig = documenter.format_signature(show_annotation=False)
            except TypeError:
                # the documenter does not support ``show_annotation`` option
                sig = documenter.format_signature()

            if not sig:
                sig = ''
            else:
                max_chars = max(10, max_item_chars - len(display_name))
                sig = mangle_signature(sig, max_chars=max_chars)

            # -- Grab the summary

            documenter.add_content(None)
            summary = extract_summary(self.bridge.result.data[:], self.state.document)

            items.append((display_name, sig, summary, real_name))

        return items

    def get_table(self, items: List[Tuple[str, str, str, str]]) -> List[Node]:
        """Generate a proper list of table nodes for autosummary:: directive.

        *items* is a list produced by :meth:`get_items`.
        """
        table_spec = addnodes.tabular_col_spec()
        table_spec['spec'] = r'\X{1}{2}\X{1}{2}'

        table = autosummary_table('')
        real_table = nodes.table('', classes=['longtable'])
        table.append(real_table)
        group = nodes.tgroup('', cols=2)
        real_table.append(group)
        group.append(nodes.colspec('', colwidth=10))
        group.append(nodes.colspec('', colwidth=90))
        body = nodes.tbody('')
        group.append(body)

        def append_row(*column_texts: str) -> None:
            row = nodes.row('')
            source, line = self.state_machine.get_source_and_line()
            for text in column_texts:
                node = nodes.paragraph('')
                vl = StringList()
                vl.append(text, '%s:%d:<autosummary>' % (source, line))
                with switch_source_input(self.state, vl):
                    self.state.nested_parse(vl, 0, node)
                    try:
                        if isinstance(node[0], nodes.paragraph):
                            node = node[0]
                    except IndexError:
                        pass
                    row.append(nodes.entry('', node))
            body.append(row)

        for name, sig, summary, real_name in items:
            qualifier = 'obj'
            if 'nosignatures' not in self.options:
                col1 = ':%s:`%s <%s>`\\ %s' % (qualifier, name, real_name, rst.escape(sig))
            else:
                col1 = ':%s:`%s <%s>`' % (qualifier, name, real_name)
            col2 = summary
            append_row(col1, col2)

        return [table_spec, table]

    def warn(self, msg: str) -> None:
        warnings.warn('Autosummary.warn() is deprecated',
                      RemovedInSphinx40Warning, stacklevel=2)
        logger.warning(msg)

    @property
    def genopt(self) -> Options:
        warnings.warn('Autosummary.genopt is deprecated',
                      RemovedInSphinx40Warning, stacklevel=2)
        return self.bridge.genopt

    @property
    def warnings(self) -> List[Node]:
        warnings.warn('Autosummary.warnings is deprecated',
                      RemovedInSphinx40Warning, stacklevel=2)
        return []

    @property
    def result(self) -> StringList:
        warnings.warn('Autosummary.result is deprecated',
                      RemovedInSphinx40Warning, stacklevel=2)
        return self.bridge.result


def strip_arg_typehint(s: str) -> str:
    """Strip a type hint from argument definition."""
    return s.split(':')[0].strip()


def mangle_signature(sig: str, max_chars: int = 30) -> str:
    """Reformat a function signature to a more compact form."""
    # Strip return type annotation
    s = re.sub(r"\)\s*->\s.*$", ")", sig)

    # Remove parenthesis
    s = re.sub(r"^\((.*)\)$", r"\1", s).strip()

    # Strip literals (which can contain things that confuse the code below)
    s = re.sub(r"\\\\", "", s)      # escaped backslash (maybe inside string)
    s = re.sub(r"\\'", "", s)       # escaped single quote
    s = re.sub(r'\\"', "", s)       # escaped double quote
    s = re.sub(r"'[^']*'", "", s)   # string literal (w/ single quote)
    s = re.sub(r'"[^"]*"', "", s)   # string literal (w/ double quote)

    # Strip complex objects (maybe default value of arguments)
    while re.search(r'\([^)]*\)', s):   # contents of parenthesis (ex. NamedTuple(attr=...))
        s = re.sub(r'\([^)]*\)', '', s)
    while re.search(r'<[^>]*>', s):     # contents of angle brackets (ex. <object>)
        s = re.sub(r'<[^>]*>', '', s)
    while re.search(r'{[^}]*}', s):     # contents of curly brackets (ex. dict)
        s = re.sub(r'{[^}]*}', '', s)

    # Parse the signature to arguments + options
    args = []  # type: List[str]
    opts = []  # type: List[str]

    opt_re = re.compile(r"^(.*, |)([a-zA-Z0-9_*]+)\s*=\s*")
    while s:
        m = opt_re.search(s)
        if not m:
            # The rest are arguments
            args = s.split(', ')
            break

        opts.insert(0, m.group(2))
        s = m.group(1)[:-2]

    # Strip typehints
    for i, arg in enumerate(args):
        args[i] = strip_arg_typehint(arg)

    for i, opt in enumerate(opts):
        opts[i] = strip_arg_typehint(opt)

    # Produce a more compact signature
    sig = limited_join(", ", args, max_chars=max_chars - 2)
    if opts:
        if not sig:
            sig = "[%s]" % limited_join(", ", opts, max_chars=max_chars - 4)
        elif len(sig) < max_chars - 4 - 2 - 3:
            sig += "[, %s]" % limited_join(", ", opts,
                                           max_chars=max_chars - len(sig) - 4 - 2)

    return "(%s)" % sig


def extract_summary(doc: List[str], document: Any) -> str:
    """Extract summary from docstring."""
    def parse(doc: List[str], settings: Any) -> nodes.document:
        state_machine = RSTStateMachine(state_classes, 'Body')
        node = new_document('', settings)
        node.reporter = NullReporter()
        state_machine.run(doc, node)

        return node

    # Skip a blank lines at the top
    while doc and not doc[0].strip():
        doc.pop(0)

    # If there's a blank line, then we can assume the first sentence /
    # paragraph has ended, so anything after shouldn't be part of the
    # summary
    for i, piece in enumerate(doc):
        if not piece.strip():
            doc = doc[:i]
            break

    if doc == []:
        return ''

    # parse the docstring
    node = parse(doc, document.settings)
    if not isinstance(node[0], nodes.paragraph):
        # document starts with non-paragraph: pick up the first line
        summary = doc[0].strip()
    else:
        # Try to find the "first sentence", which may span multiple lines
        sentences = periods_re.split(" ".join(doc))
        if len(sentences) == 1:
            summary = sentences[0].strip()
        else:
            summary = ''
            for i in range(len(sentences)):
                summary = ". ".join(sentences[:i + 1]).rstrip(".") + "."
                node[:] = []
<<<<<<< HEAD
                state_machine.run([summary], node)
                if summary.endswith(WELL_KNOWN_ABBREVIATIONS):
                    pass
                elif not node.traverse(nodes.system_message):
=======
                node = parse(doc, document.settings)
                if not node.traverse(nodes.system_message):
>>>>>>> 144af815
                    # considered as that splitting by period does not break inline markups
                    break

    # strip literal notation mark ``::`` from tail of summary
    summary = literal_re.sub('.', summary)

    return summary


def limited_join(sep: str, items: List[str], max_chars: int = 30,
                 overflow_marker: str = "...") -> str:
    """Join a number of strings to one, limiting the length to *max_chars*.

    If the string overflows this limit, replace the last fitting item by
    *overflow_marker*.

    Returns: joined_string
    """
    full_str = sep.join(items)
    if len(full_str) < max_chars:
        return full_str

    n_chars = 0
    n_items = 0
    for j, item in enumerate(items):
        n_chars += len(item) + len(sep)
        if n_chars < max_chars - len(overflow_marker):
            n_items += 1
        else:
            break

    return sep.join(list(items[:n_items]) + [overflow_marker])


# -- Importing items -----------------------------------------------------------

def get_import_prefixes_from_env(env: BuildEnvironment) -> List[str]:
    """
    Obtain current Python import prefixes (for `import_by_name`)
    from ``document.env``
    """
    prefixes = [None]  # type: List[str]

    currmodule = env.ref_context.get('py:module')
    if currmodule:
        prefixes.insert(0, currmodule)

    currclass = env.ref_context.get('py:class')
    if currclass:
        if currmodule:
            prefixes.insert(0, currmodule + "." + currclass)
        else:
            prefixes.insert(0, currclass)

    return prefixes


def import_by_name(name: str, prefixes: List[str] = [None]) -> Tuple[str, Any, Any, str]:
    """Import a Python object that has the given *name*, under one of the
    *prefixes*.  The first name that succeeds is used.
    """
    tried = []
    for prefix in prefixes:
        try:
            if prefix:
                prefixed_name = '.'.join([prefix, name])
            else:
                prefixed_name = name
            obj, parent, modname = _import_by_name(prefixed_name)
            return prefixed_name, obj, parent, modname
        except ImportError:
            tried.append(prefixed_name)
    raise ImportError('no module named %s' % ' or '.join(tried))


def _import_by_name(name: str) -> Tuple[Any, Any, str]:
    """Import a Python object given its full name."""
    try:
        name_parts = name.split('.')

        # try first interpret `name` as MODNAME.OBJ
        modname = '.'.join(name_parts[:-1])
        if modname:
            try:
                mod = import_module(modname)
                return getattr(mod, name_parts[-1]), mod, modname
            except (ImportError, IndexError, AttributeError):
                pass

        # ... then as MODNAME, MODNAME.OBJ1, MODNAME.OBJ1.OBJ2, ...
        last_j = 0
        modname = None
        for j in reversed(range(1, len(name_parts) + 1)):
            last_j = j
            modname = '.'.join(name_parts[:j])
            try:
                import_module(modname)
            except ImportError:
                continue

            if modname in sys.modules:
                break

        if last_j < len(name_parts):
            parent = None
            obj = sys.modules[modname]
            for obj_name in name_parts[last_j:]:
                parent = obj
                obj = getattr(obj, obj_name)
            return obj, parent, modname
        else:
            return sys.modules[modname], None, modname
    except (ValueError, ImportError, AttributeError, KeyError) as e:
        raise ImportError(*e.args)


# -- :autolink: (smart default role) -------------------------------------------

def autolink_role(typ: str, rawtext: str, etext: str, lineno: int, inliner: Inliner,
                  options: Dict = {}, content: List[str] = []
                  ) -> Tuple[List[Node], List[system_message]]:
    """Smart linking role.

    Expands to ':obj:`text`' if `text` is an object that can be imported;
    otherwise expands to '*text*'.
    """
    warnings.warn('autolink_role() is deprecated.', RemovedInSphinx40Warning, stacklevel=2)
    env = inliner.document.settings.env
    pyobj_role = env.get_domain('py').role('obj')
    objects, msg = pyobj_role('obj', rawtext, etext, lineno, inliner, options, content)
    if msg != []:
        return objects, msg

    assert len(objects) == 1
    pending_xref = cast(addnodes.pending_xref, objects[0])
    prefixes = get_import_prefixes_from_env(env)
    try:
        name, obj, parent, modname = import_by_name(pending_xref['reftarget'], prefixes)
    except ImportError:
        literal = cast(nodes.literal, pending_xref[0])
        objects[0] = nodes.emphasis(rawtext, literal.astext(), classes=literal['classes'])

    return objects, msg


class AutoLink(SphinxRole):
    """Smart linking role.

    Expands to ':obj:`text`' if `text` is an object that can be imported;
    otherwise expands to '*text*'.
    """
    def run(self) -> Tuple[List[Node], List[system_message]]:
        pyobj_role = self.env.get_domain('py').role('obj')
        objects, errors = pyobj_role('obj', self.rawtext, self.text, self.lineno,
                                     self.inliner, self.options, self.content)
        if errors:
            return objects, errors

        assert len(objects) == 1
        pending_xref = cast(addnodes.pending_xref, objects[0])
        try:
            # try to import object by name
            prefixes = get_import_prefixes_from_env(self.env)
            import_by_name(pending_xref['reftarget'], prefixes)
        except ImportError:
            literal = cast(nodes.literal, pending_xref[0])
            objects[0] = nodes.emphasis(self.rawtext, literal.astext(),
                                        classes=literal['classes'])

        return objects, errors


def get_rst_suffix(app: Sphinx) -> str:
    def get_supported_format(suffix: str) -> Tuple[str, ...]:
        parser_class = app.registry.get_source_parsers().get(suffix)
        if parser_class is None:
            return ('restructuredtext',)
        return parser_class.supported

    suffix = None  # type: str
    for suffix in app.config.source_suffix:
        if 'restructuredtext' in get_supported_format(suffix):
            return suffix

    return None


def process_generate_options(app: Sphinx) -> None:
    genfiles = app.config.autosummary_generate

    if genfiles is True:
        env = app.builder.env
        genfiles = [env.doc2path(x, base=None) for x in env.found_docs
                    if os.path.isfile(env.doc2path(x))]
    elif genfiles is False:
        pass
    else:
        ext = list(app.config.source_suffix)
        genfiles = [genfile + (ext[0] if not genfile.endswith(tuple(ext)) else '')
                    for genfile in genfiles]

        for entry in genfiles[:]:
            if not path.isfile(path.join(app.srcdir, entry)):
                logger.warning(__('autosummary_generate: file not found: %s'), entry)
                genfiles.remove(entry)

    if not genfiles:
        return

    suffix = get_rst_suffix(app)
    if suffix is None:
        logger.warning(__('autosummary generats .rst files internally. '
                          'But your source_suffix does not contain .rst. Skipped.'))
        return

    from sphinx.ext.autosummary.generate import generate_autosummary_docs

    imported_members = app.config.autosummary_imported_members
    with mock(app.config.autosummary_mock_imports):
        generate_autosummary_docs(genfiles, suffix=suffix, base_path=app.srcdir,
                                  app=app, imported_members=imported_members,
                                  overwrite=app.config.autosummary_generate_overwrite,
                                  encoding=app.config.source_encoding)


def setup(app: Sphinx) -> Dict[str, Any]:
    # I need autodoc
    app.setup_extension('sphinx.ext.autodoc')
    app.add_node(autosummary_toc,
                 html=(autosummary_toc_visit_html, autosummary_noop),
                 latex=(autosummary_noop, autosummary_noop),
                 text=(autosummary_noop, autosummary_noop),
                 man=(autosummary_noop, autosummary_noop),
                 texinfo=(autosummary_noop, autosummary_noop))
    app.add_node(autosummary_table,
                 html=(autosummary_table_visit_html, autosummary_noop),
                 latex=(autosummary_noop, autosummary_noop),
                 text=(autosummary_noop, autosummary_noop),
                 man=(autosummary_noop, autosummary_noop),
                 texinfo=(autosummary_noop, autosummary_noop))
    app.add_directive('autosummary', Autosummary)
    app.add_role('autolink', AutoLink())
    app.connect('builder-inited', process_generate_options)
    app.add_config_value('autosummary_context', {}, True)
    app.add_config_value('autosummary_generate', [], True, [bool])
    app.add_config_value('autosummary_generate_overwrite', True, False)
    app.add_config_value('autosummary_mock_imports',
                         lambda config: config.autodoc_mock_imports, 'env')
    app.add_config_value('autosummary_imported_members', [], False, [bool])

    return {'version': sphinx.__display_version__, 'parallel_read_safe': True}<|MERGE_RESOLUTION|>--- conflicted
+++ resolved
@@ -537,15 +537,10 @@
             for i in range(len(sentences)):
                 summary = ". ".join(sentences[:i + 1]).rstrip(".") + "."
                 node[:] = []
-<<<<<<< HEAD
-                state_machine.run([summary], node)
+                node = parse(doc, document.settings)
                 if summary.endswith(WELL_KNOWN_ABBREVIATIONS):
                     pass
                 elif not node.traverse(nodes.system_message):
-=======
-                node = parse(doc, document.settings)
-                if not node.traverse(nodes.system_message):
->>>>>>> 144af815
                     # considered as that splitting by period does not break inline markups
                     break
 
