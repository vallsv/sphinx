"""
    sphinx.ext.autosummary
    ~~~~~~~~~~~~~~~~~~~~~~

    Sphinx extension that adds an autosummary:: directive, which can be
    used to generate function/method/attribute/etc. summary lists, similar
    to those output eg. by Epydoc and other API doc generation tools.

    An :autolink: role is also provided.

    autosummary directive
    ---------------------

    The autosummary directive has the form::

        .. autosummary::
           :nosignatures:
           :toctree: generated/

           module.function_1
           module.function_2
           ...

    and it generates an output table (containing signatures, optionally)

        ========================  =============================================
        module.function_1(args)   Summary line from the docstring of function_1
        module.function_2(args)   Summary line from the docstring
        ...
        ========================  =============================================

    If the :toctree: option is specified, files matching the function names
    are inserted to the toctree with the given prefix:

        generated/module.function_1
        generated/module.function_2
        ...

    Note: The file names contain the module:: or currentmodule:: prefixes.

    .. seealso:: autosummary_generate.py


    autolink role
    -------------

    The autolink role functions as ``:obj:`` when the name referred can be
    resolved to a Python object, and otherwise it becomes simple emphasis.
    This can be used as the default role to make links 'smart'.

    :copyright: Copyright 2007-2019 by the Sphinx team, see AUTHORS.
    :license: BSD, see LICENSE for details.
"""

import inspect
import os
import posixpath
import re
import sys
import warnings
from os import path
from types import ModuleType
from typing import Any, Dict, List, Tuple, Type
from typing import cast

from docutils import nodes
from docutils.nodes import Element, Node, system_message
from docutils.parsers.rst import directives
from docutils.parsers.rst.states import Inliner, RSTStateMachine, Struct, state_classes
from docutils.statemachine import StringList

import sphinx
from sphinx import addnodes
from sphinx.application import Sphinx
from sphinx.deprecation import RemovedInSphinx40Warning
from sphinx.environment import BuildEnvironment
from sphinx.environment.adapters.toctree import TocTree
from sphinx.ext.autodoc import Documenter, get_documenters
from sphinx.ext.autodoc.directive import DocumenterBridge, Options
from sphinx.ext.autodoc.importer import import_module
from sphinx.ext.autodoc.mock import mock
from sphinx.locale import __
from sphinx.pycode import ModuleAnalyzer, PycodeError
from sphinx.util import import_object, rst, logging
from sphinx.util.docutils import (
    NullReporter, SphinxDirective, SphinxRole, new_document, switch_source_input
)
from sphinx.util.matching import Matcher
from sphinx.writers.html import HTMLTranslator


logger = logging.getLogger(__name__)


periods_re = re.compile(r'\.(?:\s+)')
literal_re = re.compile(r'::\s*$')


# -- autosummary_toc node ------------------------------------------------------

class autosummary_toc(nodes.comment):
    pass


def process_autosummary_toc(app: Sphinx, doctree: nodes.document) -> None:
    """Insert items described in autosummary:: to the TOC tree, but do
    not generate the toctree:: list.
    """
    env = app.builder.env
    crawled = {}

    def crawl_toc(node: Element, depth: int = 1) -> None:
        crawled[node] = True
        for j, subnode in enumerate(node):
            try:
                if (isinstance(subnode, autosummary_toc) and
                        isinstance(subnode[0], addnodes.toctree)):
                    TocTree(env).note(env.docname, subnode[0])
                    continue
            except IndexError:
                continue
            if not isinstance(subnode, nodes.section):
                continue
            if subnode not in crawled:
                crawl_toc(subnode, depth + 1)
    crawl_toc(doctree)


def autosummary_toc_visit_html(self: nodes.NodeVisitor, node: autosummary_toc) -> None:
    """Hide autosummary toctree list in HTML output."""
    raise nodes.SkipNode


def autosummary_noop(self: nodes.NodeVisitor, node: Node) -> None:
    pass


# -- autosummary_table node ----------------------------------------------------

class autosummary_table(nodes.comment):
    pass


def autosummary_table_visit_html(self: HTMLTranslator, node: autosummary_table) -> None:
    """Make the first column of the table non-breaking."""
    try:
        table = cast(nodes.table, node[0])
        tgroup = cast(nodes.tgroup, table[0])
        tbody = cast(nodes.tbody, tgroup[-1])
        rows = cast(List[nodes.row], tbody)
        for row in rows:
            col1_entry = cast(nodes.entry, row[0])
            par = cast(nodes.paragraph, col1_entry[0])
            for j, subnode in enumerate(list(par)):
                if isinstance(subnode, nodes.Text):
                    new_text = subnode.astext().replace(" ", "\u00a0")
                    par[j] = nodes.Text(new_text)
    except IndexError:
        pass


# -- autodoc integration -------------------------------------------------------

# current application object (used in `get_documenter()`).
_app = None  # type: Sphinx


class FakeDirective(DocumenterBridge):
    def __init__(self) -> None:
        settings = Struct(tab_width=8)
        document = Struct(settings=settings)
        state = Struct(document=document)
        super().__init__({}, None, Options(), 0, state)  # type: ignore


def get_documenter(app: Sphinx, obj: Any, parent: Any) -> Type[Documenter]:
    """Get an autodoc.Documenter class suitable for documenting the given
    object.

    *obj* is the Python object to be documented, and *parent* is an
    another Python object (e.g. a module or a class) to which *obj*
    belongs to.
    """
    from sphinx.ext.autodoc import DataDocumenter, ModuleDocumenter

    if inspect.ismodule(obj):
        # ModuleDocumenter.can_document_member always returns False
        return ModuleDocumenter

    # Construct a fake documenter for *parent*
    if parent is not None:
        parent_doc_cls = get_documenter(app, parent, None)
    else:
        parent_doc_cls = ModuleDocumenter

    if hasattr(parent, '__name__'):
        parent_doc = parent_doc_cls(FakeDirective(), parent.__name__)
    else:
        parent_doc = parent_doc_cls(FakeDirective(), "")

    # Get the corrent documenter class for *obj*
    classes = [cls for cls in get_documenters(app).values()
               if cls.can_document_member(obj, '', False, parent_doc)]
    if classes:
        classes.sort(key=lambda cls: cls.priority)
        return classes[-1]
    else:
        return DataDocumenter


# -- .. autosummary:: ----------------------------------------------------------

class Autosummary(SphinxDirective):
    """
    Pretty table containing short signatures and summaries of functions etc.

    autosummary can also optionally generate a hidden toctree:: node.
    """

    required_arguments = 0
    optional_arguments = 0
    final_argument_whitespace = False
    has_content = True
    option_spec = {
        'toctree': directives.unchanged,
        'nosignatures': directives.flag,
        'template': directives.unchanged,
    }

    def run(self) -> List[Node]:
        self.bridge = DocumenterBridge(self.env, self.state.document.reporter,
                                       Options(), self.lineno, self.state)

        names = [x.strip().split()[0] for x in self.content
                 if x.strip() and re.search(r'^[~a-zA-Z_]', x.strip()[0])]
        items = self.get_items(names)
        nodes = self.get_table(items)

        if 'toctree' in self.options:
            dirname = posixpath.dirname(self.env.docname)

            tree_prefix = self.options['toctree'].strip()
            docnames = []
            excluded = Matcher(self.config.exclude_patterns)
            for name, sig, summary, real_name in items:
                docname = posixpath.join(tree_prefix, real_name)
                docname = posixpath.normpath(posixpath.join(dirname, docname))
                if docname not in self.env.found_docs:
                    location = self.state_machine.get_source_and_line(self.lineno)
                    if excluded(self.env.doc2path(docname, None)):
                        msg = __('autosummary references excluded document %r. Ignored.')
                    else:
                        msg = __('autosummary: stub file not found %r. '
                                 'Check your autosummary_generate setting.')

                    logger.warning(msg, real_name, location=location)
                    continue

                docnames.append(docname)

            if docnames:
                tocnode = addnodes.toctree()
                tocnode['includefiles'] = docnames
                tocnode['entries'] = [(None, docn) for docn in docnames]
                tocnode['maxdepth'] = -1
                tocnode['glob'] = None

                nodes.append(autosummary_toc('', '', tocnode))

        return nodes

    def get_items(self, names: List[str]) -> List[Tuple[str, str, str, str]]:
        """Try to import the given names, and return a list of
        ``[(name, signature, summary_string, real_name), ...]``.
        """
        prefixes = get_import_prefixes_from_env(self.env)

        items = []  # type: List[Tuple[str, str, str, str]]

        max_item_chars = 50

        for name in names:
            display_name = name
            if name.startswith('~'):
                name = name[1:]
                display_name = name.split('.')[-1]

            try:
                with mock(self.config.autosummary_mock_imports):
                    real_name, obj, parent, modname = import_by_name(name, prefixes=prefixes)
            except ImportError:
                logger.warning(__('failed to import %s'), name)
                items.append((name, '', '', name))
                continue

            self.bridge.result = StringList()  # initialize for each documenter
            full_name = real_name
            if not isinstance(obj, ModuleType):
                # give explicitly separated module name, so that members
                # of inner classes can be documented
                full_name = modname + '::' + full_name[len(modname) + 1:]
            # NB. using full_name here is important, since Documenters
            #     handle module prefixes slightly differently
            doccls = get_documenter(self.env.app, obj, parent)
            documenter = doccls(self.bridge, full_name)
            if not documenter.parse_name():
                logger.warning(__('failed to parse name %s'), real_name)
                items.append((display_name, '', '', real_name))
                continue
            if not documenter.import_object():
                logger.warning(__('failed to import object %s'), real_name)
                items.append((display_name, '', '', real_name))
                continue
            if documenter.options.members and not documenter.check_module():
                continue

            # try to also get a source code analyzer for attribute docs
            try:
                documenter.analyzer = ModuleAnalyzer.for_module(
                    documenter.get_real_modname())
                # parse right now, to get PycodeErrors on parsing (results will
                # be cached anyway)
                documenter.analyzer.find_attr_docs()
            except PycodeError as err:
                logger.debug('[autodoc] module analyzer failed: %s', err)
                # no source file -- e.g. for builtin and C modules
                documenter.analyzer = None

            # -- Grab the signature

            try:
                sig = documenter.format_signature(show_annotation=False)
            except TypeError:
                # the documenter does not support ``show_annotation`` option
                sig = documenter.format_signature()

            if not sig:
                sig = ''
            else:
                max_chars = max(10, max_item_chars - len(display_name))
                sig = mangle_signature(sig, max_chars=max_chars)

            # -- Grab the summary

            documenter.add_content(None)
            summary = extract_summary(self.bridge.result.data[:], self.state.document)

            items.append((display_name, sig, summary, real_name))

        return items

    def get_table(self, items: List[Tuple[str, str, str, str]]) -> List[Node]:
        """Generate a proper list of table nodes for autosummary:: directive.

        *items* is a list produced by :meth:`get_items`.
        """
        table_spec = addnodes.tabular_col_spec()
        table_spec['spec'] = r'\X{1}{2}\X{1}{2}'

        table = autosummary_table('')
        real_table = nodes.table('', classes=['longtable'])
        table.append(real_table)
        group = nodes.tgroup('', cols=2)
        real_table.append(group)
        group.append(nodes.colspec('', colwidth=10))
        group.append(nodes.colspec('', colwidth=90))
        body = nodes.tbody('')
        group.append(body)

        def append_row(*column_texts: str) -> None:
            row = nodes.row('')
            source, line = self.state_machine.get_source_and_line()
            for text in column_texts:
                node = nodes.paragraph('')
                vl = StringList()
                vl.append(text, '%s:%d:<autosummary>' % (source, line))
                with switch_source_input(self.state, vl):
                    self.state.nested_parse(vl, 0, node)
                    try:
                        if isinstance(node[0], nodes.paragraph):
                            node = node[0]
                    except IndexError:
                        pass
                    row.append(nodes.entry('', node))
            body.append(row)

        for name, sig, summary, real_name in items:
            qualifier = 'obj'
            if 'nosignatures' not in self.options:
                col1 = ':%s:`%s <%s>`\\ %s' % (qualifier, name, real_name, rst.escape(sig))
            else:
                col1 = ':%s:`%s <%s>`' % (qualifier, name, real_name)
            col2 = summary
            append_row(col1, col2)

        return [table_spec, table]

    def warn(self, msg: str) -> None:
        warnings.warn('Autosummary.warn() is deprecated',
                      RemovedInSphinx40Warning, stacklevel=2)
        logger.warning(msg)

    @property
    def genopt(self) -> Options:
        warnings.warn('Autosummary.genopt is deprecated',
                      RemovedInSphinx40Warning, stacklevel=2)
        return self.bridge.genopt

    @property
    def warnings(self) -> List[Node]:
        warnings.warn('Autosummary.warnings is deprecated',
                      RemovedInSphinx40Warning, stacklevel=2)
        return []

    @property
    def result(self) -> StringList:
        warnings.warn('Autosummary.result is deprecated',
                      RemovedInSphinx40Warning, stacklevel=2)
        return self.bridge.result


def strip_arg_typehint(s: str) -> str:
    """Strip a type hint from argument definition."""
    return s.split(':')[0].strip()


def mangle_signature(sig: str, max_chars: int = 30) -> str:
    """Reformat a function signature to a more compact form."""
    # Strip return type annotation
    s = re.sub(r"\)\s*->\s.*$", ")", sig)

    # Remove parenthesis
    s = re.sub(r"^\((.*)\)$", r"\1", s).strip()

    # Strip literals (which can contain things that confuse the code below)
    s = re.sub(r"\\\\", "", s)      # escaped backslash (maybe inside string)
    s = re.sub(r"\\'", "", s)       # escaped single quote
    s = re.sub(r'\\"', "", s)       # escaped double quote
    s = re.sub(r"'[^']*'", "", s)   # string literal (w/ single quote)
    s = re.sub(r'"[^"]*"', "", s)   # string literal (w/ double quote)

    # Strip complex objects (maybe default value of arguments)
    while re.search(r'\([^)]*\)', s):   # contents of parenthesis (ex. NamedTuple(attr=...))
        s = re.sub(r'\([^)]*\)', '', s)
    while re.search(r'<[^>]*>', s):     # contents of angle brackets (ex. <object>)
        s = re.sub(r'<[^>]*>', '', s)
    while re.search(r'{[^}]*}', s):     # contents of curly brackets (ex. dict)
        s = re.sub(r'{[^}]*}', '', s)

    # Parse the signature to arguments + options
    args = []  # type: List[str]
    opts = []  # type: List[str]

    opt_re = re.compile(r"^(.*, |)([a-zA-Z0-9_*]+)\s*=\s*")
    while s:
        m = opt_re.search(s)
        if not m:
            # The rest are arguments
            args = s.split(', ')
            break

        opts.insert(0, m.group(2))
        s = m.group(1)[:-2]

    # Strip typehints
    for i, arg in enumerate(args):
        args[i] = strip_arg_typehint(arg)

    for i, opt in enumerate(opts):
        opts[i] = strip_arg_typehint(opt)

    # Produce a more compact signature
    sig = limited_join(", ", args, max_chars=max_chars - 2)
    if opts:
        if not sig:
            sig = "[%s]" % limited_join(", ", opts, max_chars=max_chars - 4)
        elif len(sig) < max_chars - 4 - 2 - 3:
            sig += "[, %s]" % limited_join(", ", opts,
                                           max_chars=max_chars - len(sig) - 4 - 2)

    return "(%s)" % sig


def extract_summary(doc: List[str], document: Any) -> str:
    """Extract summary from docstring."""

    # Skip a blank lines at the top
    while doc and not doc[0].strip():
        doc.pop(0)

    # If there's a blank line, then we can assume the first sentence /
    # paragraph has ended, so anything after shouldn't be part of the
    # summary
    for i, piece in enumerate(doc):
        if not piece.strip():
            doc = doc[:i]
            break

    if doc == []:
        return ''

    # parse the docstring
    state_machine = RSTStateMachine(state_classes, 'Body')
    node = new_document('', document.settings)
    node.reporter = NullReporter()
    state_machine.run(doc, node)

    if not isinstance(node[0], nodes.paragraph):
        # document starts with non-paragraph: pick up the first line
        summary = doc[0].strip()
    else:
        # Try to find the "first sentence", which may span multiple lines
        sentences = periods_re.split(" ".join(doc))
        if len(sentences) == 1:
            summary = sentences[0].strip()
        else:
            summary = ''
            while sentences:
                summary += sentences.pop(0) + '.'
                node[:] = []
                state_machine.run([summary], node)
                if not node.traverse(nodes.system_message):
                    # considered as that splitting by period does not break inline markups
                    break

    # strip literal notation mark ``::`` from tail of summary
    summary = literal_re.sub('.', summary)

    return summary


def limited_join(sep: str, items: List[str], max_chars: int = 30,
                 overflow_marker: str = "...") -> str:
    """Join a number of strings to one, limiting the length to *max_chars*.

    If the string overflows this limit, replace the last fitting item by
    *overflow_marker*.

    Returns: joined_string
    """
    full_str = sep.join(items)
    if len(full_str) < max_chars:
        return full_str

    n_chars = 0
    n_items = 0
    for j, item in enumerate(items):
        n_chars += len(item) + len(sep)
        if n_chars < max_chars - len(overflow_marker):
            n_items += 1
        else:
            break

    return sep.join(list(items[:n_items]) + [overflow_marker])


# -- Importing items -----------------------------------------------------------

def get_import_prefixes_from_env(env: BuildEnvironment) -> List[str]:
    """
    Obtain current Python import prefixes (for `import_by_name`)
    from ``document.env``
    """
    prefixes = [None]  # type: List[str]

    currmodule = env.ref_context.get('py:module')
    if currmodule:
        prefixes.insert(0, currmodule)

    currclass = env.ref_context.get('py:class')
    if currclass:
        if currmodule:
            prefixes.insert(0, currmodule + "." + currclass)
        else:
            prefixes.insert(0, currclass)

    return prefixes


def import_by_name(name: str, prefixes: List[str] = [None]) -> Tuple[str, Any, Any, str]:
    """Import a Python object that has the given *name*, under one of the
    *prefixes*.  The first name that succeeds is used.
    """
    tried = []
    for prefix in prefixes:
        try:
            if prefix:
                prefixed_name = '.'.join([prefix, name])
            else:
                prefixed_name = name
            obj, parent, modname = _import_by_name(prefixed_name)
            return prefixed_name, obj, parent, modname
        except ImportError:
            tried.append(prefixed_name)
    raise ImportError('no module named %s' % ' or '.join(tried))


def _import_by_name(name: str) -> Tuple[Any, Any, str]:
    """Import a Python object given its full name."""
    try:
        name_parts = name.split('.')

        # try first interpret `name` as MODNAME.OBJ
        modname = '.'.join(name_parts[:-1])
        if modname:
            try:
                mod = import_module(modname)
                return getattr(mod, name_parts[-1]), mod, modname
            except (ImportError, IndexError, AttributeError):
                pass

        # ... then as MODNAME, MODNAME.OBJ1, MODNAME.OBJ1.OBJ2, ...
        last_j = 0
        modname = None
        for j in reversed(range(1, len(name_parts) + 1)):
            last_j = j
            modname = '.'.join(name_parts[:j])
            try:
                import_module(modname)
            except ImportError:
                continue

            if modname in sys.modules:
                break

        if last_j < len(name_parts):
            parent = None
            obj = sys.modules[modname]
            for obj_name in name_parts[last_j:]:
                parent = obj
                obj = getattr(obj, obj_name)
            return obj, parent, modname
        else:
            return sys.modules[modname], None, modname
    except (ValueError, ImportError, AttributeError, KeyError) as e:
        raise ImportError(*e.args)


# -- :autolink: (smart default role) -------------------------------------------

def autolink_role(typ: str, rawtext: str, etext: str, lineno: int, inliner: Inliner,
                  options: Dict = {}, content: List[str] = []
                  ) -> Tuple[List[Node], List[system_message]]:
    """Smart linking role.

    Expands to ':obj:`text`' if `text` is an object that can be imported;
    otherwise expands to '*text*'.
    """
    warnings.warn('autolink_role() is deprecated.', RemovedInSphinx40Warning)
    env = inliner.document.settings.env
    pyobj_role = env.get_domain('py').role('obj')
    objects, msg = pyobj_role('obj', rawtext, etext, lineno, inliner, options, content)
    if msg != []:
        return objects, msg

    assert len(objects) == 1
    pending_xref = cast(addnodes.pending_xref, objects[0])
    prefixes = get_import_prefixes_from_env(env)
    try:
        name, obj, parent, modname = import_by_name(pending_xref['reftarget'], prefixes)
    except ImportError:
        literal = cast(nodes.literal, pending_xref[0])
        objects[0] = nodes.emphasis(rawtext, literal.astext(), classes=literal['classes'])

    return objects, msg


class AutoLink(SphinxRole):
    """Smart linking role.

    Expands to ':obj:`text`' if `text` is an object that can be imported;
    otherwise expands to '*text*'.
    """
    def run(self) -> Tuple[List[Node], List[system_message]]:
        pyobj_role = self.env.get_domain('py').role('obj')
        objects, errors = pyobj_role('obj', self.rawtext, self.text, self.lineno,
                                     self.inliner, self.options, self.content)
        if errors:
            return objects, errors

        assert len(objects) == 1
        pending_xref = cast(addnodes.pending_xref, objects[0])
        try:
            # try to import object by name
            prefixes = get_import_prefixes_from_env(self.env)
            import_by_name(pending_xref['reftarget'], prefixes)
        except ImportError:
            literal = cast(nodes.literal, pending_xref[0])
            objects[0] = nodes.emphasis(self.rawtext, literal.astext(),
                                        classes=literal['classes'])

        return objects, errors


def get_rst_suffix(app: Sphinx) -> str:
    def get_supported_format(suffix: str) -> Tuple[str, ...]:
        parser_class = app.registry.get_source_parsers().get(suffix)
        if parser_class is None:
            return ('restructuredtext',)
        if isinstance(parser_class, str):
            parser_class = import_object(parser_class, 'source parser')
        return parser_class.supported

    suffix = None  # type: str
    for suffix in app.config.source_suffix:
        if 'restructuredtext' in get_supported_format(suffix):
            return suffix

    return None


def process_generate_options(app: Sphinx) -> None:
    genfiles = app.config.autosummary_generate

    if genfiles is True:
        env = app.builder.env
        genfiles = [env.doc2path(x, base=None) for x in env.found_docs
                    if os.path.isfile(env.doc2path(x))]
    else:
        ext = list(app.config.source_suffix)
        genfiles = [genfile + (not genfile.endswith(tuple(ext)) and ext[0] or '')
                    for genfile in genfiles]

        for entry in genfiles[:]:
            if not path.isfile(path.join(app.srcdir, entry)):
                logger.warning(__('autosummary_generate: file not found: %s'), entry)
                genfiles.remove(entry)

    if not genfiles:
        return

    suffix = get_rst_suffix(app)
    if suffix is None:
        logger.warning(__('autosummary generats .rst files internally. '
                          'But your source_suffix does not contain .rst. Skipped.'))
        return

    from sphinx.ext.autosummary.generate import generate_autosummary_docs

    imported_members = app.config.autosummary_imported_members
    recursive = app.config.autosummary_recursive
    with mock(app.config.autosummary_mock_imports):
        generate_autosummary_docs(genfiles, builder=app.builder,
                                  suffix=suffix, base_path=app.srcdir,
                                  app=app, imported_members=imported_members,
<<<<<<< HEAD
                                  recursive=recursive)
=======
                                  overwrite=app.config.autosummary_generate_overwrite)
>>>>>>> 1c152d24


def setup(app: Sphinx) -> Dict[str, Any]:
    # I need autodoc
    app.setup_extension('sphinx.ext.autodoc')
    app.add_node(autosummary_toc,
                 html=(autosummary_toc_visit_html, autosummary_noop),
                 latex=(autosummary_noop, autosummary_noop),
                 text=(autosummary_noop, autosummary_noop),
                 man=(autosummary_noop, autosummary_noop),
                 texinfo=(autosummary_noop, autosummary_noop))
    app.add_node(autosummary_table,
                 html=(autosummary_table_visit_html, autosummary_noop),
                 latex=(autosummary_noop, autosummary_noop),
                 text=(autosummary_noop, autosummary_noop),
                 man=(autosummary_noop, autosummary_noop),
                 texinfo=(autosummary_noop, autosummary_noop))
    app.add_directive('autosummary', Autosummary)
    app.add_role('autolink', AutoLink())
    app.connect('doctree-read', process_autosummary_toc)
    app.connect('builder-inited', process_generate_options)
    app.add_config_value('autosummary_generate', [], True, [bool])
<<<<<<< HEAD
    app.add_config_value('autosummary_recursive', False, 'env', [bool])
=======
    app.add_config_value('autosummary_generate_overwrite', True, False)
>>>>>>> 1c152d24
    app.add_config_value('autosummary_mock_imports',
                         lambda config: config.autodoc_mock_imports, 'env')
    app.add_config_value('autosummary_imported_members', [], False, [bool])

    return {'version': sphinx.__display_version__, 'parallel_read_safe': True}<|MERGE_RESOLUTION|>--- conflicted
+++ resolved
@@ -738,16 +738,12 @@
     from sphinx.ext.autosummary.generate import generate_autosummary_docs
 
     imported_members = app.config.autosummary_imported_members
-    recursive = app.config.autosummary_recursive
     with mock(app.config.autosummary_mock_imports):
         generate_autosummary_docs(genfiles, builder=app.builder,
                                   suffix=suffix, base_path=app.srcdir,
                                   app=app, imported_members=imported_members,
-<<<<<<< HEAD
-                                  recursive=recursive)
-=======
-                                  overwrite=app.config.autosummary_generate_overwrite)
->>>>>>> 1c152d24
+                                  overwrite=app.config.autosummary_generate_overwrite,
+                                  recursive=app.config.autosummary_recursive)
 
 
 def setup(app: Sphinx) -> Dict[str, Any]:
@@ -770,11 +766,8 @@
     app.connect('doctree-read', process_autosummary_toc)
     app.connect('builder-inited', process_generate_options)
     app.add_config_value('autosummary_generate', [], True, [bool])
-<<<<<<< HEAD
-    app.add_config_value('autosummary_recursive', False, 'env', [bool])
-=======
     app.add_config_value('autosummary_generate_overwrite', True, False)
->>>>>>> 1c152d24
+    app.add_config_value('autosummary_recursive', False, True)
     app.add_config_value('autosummary_mock_imports',
                          lambda config: config.autodoc_mock_imports, 'env')
     app.add_config_value('autosummary_imported_members', [], False, [bool])
