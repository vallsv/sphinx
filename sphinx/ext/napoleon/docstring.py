# -*- coding: utf-8 -*-
"""
    sphinx.ext.napoleon.docstring
    ~~~~~~~~~~~~~~~~~~~~~~~~~~~~~


    Classes for docstring parsing and formatting.


    :copyright: Copyright 2007-2018 by the Sphinx team, see AUTHORS.
    :license: BSD, see LICENSE for details.
"""

import collections
import inspect
import re
<<<<<<< HEAD
from functools import partial
from typing import TYPE_CHECKING
=======
>>>>>>> d97f41c0

from six import string_types, u
from six.moves import range

from sphinx.ext.napoleon.iterators import modify_iter
from sphinx.util.pycompat import UnicodeMixin

if False:
    # For type annotation
    from typing import Any, Callable, Dict, List, Tuple, Union  # NOQA
    from sphinx.application import Sphinx  # NOQA
    from sphinx.config import Config as SphinxConfig  # NOQA


_directive_regex = re.compile(r'\.\. \S+::')
_google_section_regex = re.compile(r'^(\s|\w)+:\s*$')
_google_typed_arg_regex = re.compile(r'\s*(.+?)\s*\(\s*(.*[^\s]+)\s*\)')
_numpy_section_regex = re.compile(r'^[=\-`:\'"~^_*+#<>]{2,}\s*$')
_single_colon_regex = re.compile(r'(?<!:):(?!:)')
_xref_regex = re.compile(r'(:(?:[a-zA-Z0-9]+[\-_+:.])*[a-zA-Z0-9]+:`.+?`)')
_bullet_list_regex = re.compile(r'^(\*|\+|\-)(\s+\S|\s*$)')
_enumerated_list_regex = re.compile(
    r'^(?P<paren>\()?'
    r'(\d+|#|[ivxlcdm]+|[IVXLCDM]+|[a-zA-Z])'
    r'(?(paren)\)|\.)(\s+\S|\s*$)')


class GoogleDocstring(UnicodeMixin):
    """Convert Google style docstrings to reStructuredText.

    Parameters
    ----------
    docstring : :obj:`str` or :obj:`list` of :obj:`str`
        The docstring to parse, given either as a string or split into
        individual lines.
    config: :obj:`sphinx.ext.napoleon.Config` or :obj:`sphinx.config.Config`
        The configuration settings to use. If not given, defaults to the
        config object on `app`; or if `app` is not given defaults to the
        a new :class:`sphinx.ext.napoleon.Config` object.


    Other Parameters
    ----------------
    app : :class:`sphinx.application.Sphinx`, optional
        Application object representing the Sphinx process.
    what : :obj:`str`, optional
        A string specifying the type of the object to which the docstring
        belongs. Valid values: "module", "class", "exception", "function",
        "method", "attribute".
    name : :obj:`str`, optional
        The fully qualified name of the object.
    obj : module, class, exception, function, method, or attribute
        The object to which the docstring belongs.
    options : :class:`sphinx.ext.autodoc.Options`, optional
        The options given to the directive: an object with attributes
        inherited_members, undoc_members, show_inheritance and noindex that
        are True if the flag option of same name was given to the auto
        directive.


    Example
    -------
    >>> from sphinx.ext.napoleon import Config
    >>> config = Config(napoleon_use_param=True, napoleon_use_rtype=True)
    >>> docstring = '''One line summary.
    ...
    ... Extended description.
    ...
    ... Args:
    ...   arg1(int): Description of `arg1`
    ...   arg2(str): Description of `arg2`
    ... Returns:
    ...   str: Description of return value.
    ... '''
    >>> print(GoogleDocstring(docstring, config))
    One line summary.
    <BLANKLINE>
    Extended description.
    <BLANKLINE>
    :param arg1: Description of `arg1`
    :type arg1: int
    :param arg2: Description of `arg2`
    :type arg2: str
    <BLANKLINE>
    :returns: Description of return value.
    :rtype: str
    <BLANKLINE>

    """
    def __init__(self, docstring, config=None, app=None, what='', name='',
                 obj=None, options=None):
        # type: (Union[unicode, List[unicode]], SphinxConfig, Sphinx, unicode, unicode, Any, Any) -> None  # NOQA
        self._config = config
        self._app = app

        if not self._config:
            from sphinx.ext.napoleon import Config
            self._config = self._app and self._app.config or Config()  # type: ignore

        if not what:
            if inspect.isclass(obj):
                what = 'class'
            elif inspect.ismodule(obj):
                what = 'module'
            elif isinstance(obj, collections.Callable):  # type: ignore
                what = 'function'
            else:
                what = 'object'

        self._what = what
        self._name = name
        self._obj = obj
        self._opt = options
        if isinstance(docstring, string_types):
            docstring = docstring.splitlines()
        self._lines = docstring
        self._line_iter = modify_iter(docstring, modifier=lambda s: s.rstrip())
        self._parsed_lines = []  # type: List[unicode]
        self._is_in_section = False
        self._section_indent = 0
        if not hasattr(self, '_directive_sections'):
            self._directive_sections = []  # type: List[unicode]
        if not hasattr(self, '_sections'):
            self._sections = {
                'args': self._parse_parameters_section,
                'arguments': self._parse_parameters_section,
                'attention': partial(self._parse_admonition, 'attention'),
                'attributes': self._parse_attributes_section,
                'caution': partial(self._parse_admonition, 'caution'),
                'danger': partial(self._parse_admonition, 'danger'),
                'error': partial(self._parse_admonition, 'error'),
                'example': self._parse_examples_section,
                'examples': self._parse_examples_section,
                'hint': partial(self._parse_admonition, 'hint'),
                'important': partial(self._parse_admonition, 'important'),
                'keyword args': self._parse_keyword_arguments_section,
                'keyword arguments': self._parse_keyword_arguments_section,
                'methods': self._parse_methods_section,
                'note': partial(self._parse_admonition, 'note'),
                'notes': self._parse_notes_section,
                'other parameters': self._parse_other_parameters_section,
                'parameters': self._parse_parameters_section,
                'return': self._parse_returns_section,
                'returns': self._parse_returns_section,
                'raises': self._parse_raises_section,
                'references': self._parse_references_section,
                'see also': self._parse_see_also_section,
                'tip': partial(self._parse_admonition, 'tip'),
                'todo': partial(self._parse_admonition, 'todo'),
                'warning': partial(self._parse_admonition, 'warning'),
                'warnings': partial(self._parse_admonition, 'warning'),
                'warns': self._parse_warns_section,
                'yield': self._parse_yields_section,
                'yields': self._parse_yields_section,
            }  # type: Dict[unicode, Callable]

        self._load_custom_sections()

        self._parse()

    def __unicode__(self):
        # type: () -> unicode
        """Return the parsed docstring in reStructuredText format.

        Returns
        -------
        unicode
            Unicode version of the docstring.

        """
        return u('\n').join(self.lines())

    def lines(self):
        # type: () -> List[unicode]
        """Return the parsed lines of the docstring in reStructuredText format.

        Returns
        -------
        list(str)
            The lines of the docstring in a list.

        """
        return self._parsed_lines

    def _consume_indented_block(self, indent=1):
        # type: (int) -> List[unicode]
        lines = []
        line = self._line_iter.peek()
        while(not self._is_section_break() and
              (not line or self._is_indented(line, indent))):
            lines.append(next(self._line_iter))
            line = self._line_iter.peek()
        return lines

    def _consume_contiguous(self):
        # type: () -> List[unicode]
        lines = []
        while (self._line_iter.has_next() and
               self._line_iter.peek() and
               not self._is_section_header()):
            lines.append(next(self._line_iter))
        return lines

    def _consume_empty(self):
        # type: () -> List[unicode]
        lines = []
        line = self._line_iter.peek()
        while self._line_iter.has_next() and not line:
            lines.append(next(self._line_iter))
            line = self._line_iter.peek()
        return lines

    def _consume_field(self, parse_type=True, prefer_type=False):
        # type: (bool, bool) -> Tuple[unicode, unicode, List[unicode]]
        line = next(self._line_iter)

        before, colon, after = self._partition_field_on_colon(line)
        _name, _type, _desc = before, '', after  # type: unicode, unicode, unicode

        if parse_type:
            match = _google_typed_arg_regex.match(before)  # type: ignore
            if match:
                _name = match.group(1)
                _type = match.group(2)

        _name = self._escape_args_and_kwargs(_name)

        if prefer_type and not _type:
            _type, _name = _name, _type
        indent = self._get_indent(line) + 1
        _descs = [_desc] + self._dedent(self._consume_indented_block(indent))
        _descs = self.__class__(_descs, self._config).lines()
        return _name, _type, _descs

    def _consume_fields(self, parse_type=True, prefer_type=False):
        # type: (bool, bool) -> List[Tuple[unicode, unicode, List[unicode]]]
        self._consume_empty()
        fields = []
        while not self._is_section_break():
            _name, _type, _desc = self._consume_field(parse_type, prefer_type)
            if _name or _type or _desc:
                fields.append((_name, _type, _desc,))
        return fields

    def _consume_inline_attribute(self):
        # type: () -> Tuple[unicode, List[unicode]]
        line = next(self._line_iter)
        _type, colon, _desc = self._partition_field_on_colon(line)
        if not colon:
            _type, _desc = _desc, _type
        _descs = [_desc] + self._dedent(self._consume_to_end())
        _descs = self.__class__(_descs, self._config).lines()
        return _type, _descs

    def _consume_returns_section(self):
        # type: () -> List[Tuple[unicode, unicode, List[unicode]]]
        lines = self._dedent(self._consume_to_next_section())
        if lines:
            before, colon, after = self._partition_field_on_colon(lines[0])
            _name, _type, _desc = '', '', lines  # type: unicode, unicode, List[unicode]

            if colon:
                if after:
                    _desc = [after] + lines[1:]
                else:
                    _desc = lines[1:]

                _type = before

            _desc = self.__class__(_desc, self._config).lines()
            return [(_name, _type, _desc,)]
        else:
            return []

    def _consume_usage_section(self):
        # type: () -> List[unicode]
        lines = self._dedent(self._consume_to_next_section())
        return lines

    def _consume_section_header(self):
        # type: () -> unicode
        section = next(self._line_iter)
        stripped_section = section.strip(':')
        if stripped_section.lower() in self._sections:
            section = stripped_section
        return section

    def _consume_to_end(self):
        # type: () -> List[unicode]
        lines = []
        while self._line_iter.has_next():
            lines.append(next(self._line_iter))
        return lines

    def _consume_to_next_section(self):
        # type: () -> List[unicode]
        self._consume_empty()
        lines = []
        while not self._is_section_break():
            lines.append(next(self._line_iter))
        return lines + self._consume_empty()

    def _dedent(self, lines, full=False):
        # type: (List[unicode], bool) -> List[unicode]
        if full:
            return [line.lstrip() for line in lines]
        else:
            min_indent = self._get_min_indent(lines)
            return [line[min_indent:] for line in lines]

    def _escape_args_and_kwargs(self, name):
        # type: (unicode) -> unicode
        if name[:2] == '**':
            return r'\*\*' + name[2:]
        elif name[:1] == '*':
            return r'\*' + name[1:]
        else:
            return name

    def _fix_field_desc(self, desc):
        # type: (List[unicode]) -> List[unicode]
        if self._is_list(desc):
            desc = [u''] + desc
        elif desc[0].endswith('::'):
            desc_block = desc[1:]
            indent = self._get_indent(desc[0])
            block_indent = self._get_initial_indent(desc_block)
            if block_indent > indent:
                desc = [u''] + desc
            else:
                desc = ['', desc[0]] + self._indent(desc_block, 4)
        return desc

    def _format_admonition(self, admonition, lines):
        # type: (unicode, List[unicode]) -> List[unicode]
        lines = self._strip_empty(lines)
        if len(lines) == 1:
            return ['.. %s:: %s' % (admonition, lines[0].strip()), '']
        elif lines:
            lines = self._indent(self._dedent(lines), 3)
            return [u'.. %s::' % admonition, u''] + lines + [u'']
        else:
            return [u'.. %s::' % admonition, u'']

    def _format_block(self, prefix, lines, padding=None):
        # type: (unicode, List[unicode], unicode) -> List[unicode]
        if lines:
            if padding is None:
                padding = ' ' * len(prefix)
            result_lines = []
            for i, line in enumerate(lines):
                if i == 0:
                    result_lines.append((prefix + line).rstrip())
                elif line:
                    result_lines.append(padding + line)
                else:
                    result_lines.append('')
            return result_lines
        else:
            return [prefix]

    def _format_docutils_params(self, fields, field_role='param',
                                type_role='type'):
        # type: (List[Tuple[unicode, unicode, List[unicode]]], unicode, unicode) -> List[unicode]  # NOQA
        lines = []
        for _name, _type, _desc in fields:
            _desc = self._strip_empty(_desc)
            if any(_desc):
                _desc = self._fix_field_desc(_desc)
                field = ':%s %s: ' % (field_role, _name)
                lines.extend(self._format_block(field, _desc))
            else:
                lines.append(':%s %s:' % (field_role, _name))

            if _type:
                lines.append(':%s %s: %s' % (type_role, _name, _type))
        return lines + ['']

    def _format_field(self, _name, _type, _desc):
        # type: (unicode, unicode, List[unicode]) -> List[unicode]
        _desc = self._strip_empty(_desc)
        has_desc = any(_desc)
        separator = has_desc and ' -- ' or ''
        if _name:
            if _type:
                if '`' in _type:
                    field = '**%s** (%s)%s' % (_name, _type, separator)  # type: unicode
                else:
                    field = '**%s** (*%s*)%s' % (_name, _type, separator)
            else:
                field = '**%s**%s' % (_name, separator)
        elif _type:
            if '`' in _type:
                field = '%s%s' % (_type, separator)
            else:
                field = '*%s*%s' % (_type, separator)
        else:
            field = ''

        if has_desc:
            _desc = self._fix_field_desc(_desc)
            if _desc[0]:
                return [field + _desc[0]] + _desc[1:]
            else:
                return [field] + _desc
        else:
            return [field]

    def _format_fields(self, field_type, fields):
        # type: (unicode, List[Tuple[unicode, unicode, List[unicode]]]) -> List[unicode]
        field_type = ':%s:' % field_type.strip()
        padding = ' ' * len(field_type)
        multi = len(fields) > 1
        lines = []  # type: List[unicode]
        for _name, _type, _desc in fields:
            field = self._format_field(_name, _type, _desc)
            if multi:
                if lines:
                    lines.extend(self._format_block(padding + ' * ', field))
                else:
                    lines.extend(self._format_block(field_type + ' * ', field))
            else:
                lines.extend(self._format_block(field_type + ' ', field))
        if lines and lines[-1]:
            lines.append('')
        return lines

    def _get_current_indent(self, peek_ahead=0):
        # type: (int) -> int
        line = self._line_iter.peek(peek_ahead + 1)[peek_ahead]
        while line != self._line_iter.sentinel:
            if line:
                return self._get_indent(line)
            peek_ahead += 1
            line = self._line_iter.peek(peek_ahead + 1)[peek_ahead]
        return 0

    def _get_indent(self, line):
        # type: (unicode) -> int
        for i, s in enumerate(line):
            if not s.isspace():
                return i
        return len(line)

    def _get_initial_indent(self, lines):
        # type: (List[unicode]) -> int
        for line in lines:
            if line:
                return self._get_indent(line)
        return 0

    def _get_min_indent(self, lines):
        # type: (List[unicode]) -> int
        min_indent = None
        for line in lines:
            if line:
                indent = self._get_indent(line)
                if min_indent is None:
                    min_indent = indent
                elif indent < min_indent:
                    min_indent = indent
        return min_indent or 0

    def _indent(self, lines, n=4):
        # type: (List[unicode], int) -> List[unicode]
        return [(' ' * n) + line for line in lines]

    def _is_indented(self, line, indent=1):
        # type: (unicode, int) -> bool
        for i, s in enumerate(line):
            if i >= indent:
                return True
            elif not s.isspace():
                return False
        return False

    def _is_list(self, lines):
        # type: (List[unicode]) -> bool
        if not lines:
            return False
        if _bullet_list_regex.match(lines[0]):  # type: ignore
            return True
        if _enumerated_list_regex.match(lines[0]):  # type: ignore
            return True
        if len(lines) < 2 or lines[0].endswith('::'):
            return False
        indent = self._get_indent(lines[0])
        next_indent = indent
        for line in lines[1:]:
            if line:
                next_indent = self._get_indent(line)
                break
        return next_indent > indent

    def _is_section_header(self):
        # type: () -> bool
        section = self._line_iter.peek().lower()
        match = _google_section_regex.match(section)
        if match and section.strip(':') in self._sections:
            header_indent = self._get_indent(section)
            section_indent = self._get_current_indent(peek_ahead=1)
            return section_indent > header_indent
        elif self._directive_sections:
            if _directive_regex.match(section):
                for directive_section in self._directive_sections:
                    if section.startswith(directive_section):
                        return True
        return False

    def _is_section_break(self):
        # type: () -> bool
        line = self._line_iter.peek()
        return (not self._line_iter.has_next() or
                self._is_section_header() or
                (self._is_in_section and
                    line and
                    not self._is_indented(line, self._section_indent)))

    def _load_custom_sections(self):
        # type: () -> None

        if self._config.napoleon_custom_sections is not None:
            for entry in self._config.napoleon_custom_sections:
                if isinstance(entry, string_types):
                    # if entry is just a label, add to sections list,
                    # using generic section logic.
                    self._sections[entry.lower()] = self._parse_custom_generic_section
                else:
                    # otherwise, assume entry is container;
                    # [0] is new section, [1] is the section to alias.
                    # in the case of key mismatch, just handle as generic section.
                    self._sections[entry[0].lower()] = \
                        self._sections.get(entry[1].lower(),
                                           self._parse_custom_generic_section)

    def _parse(self):
        # type: () -> None
        self._parsed_lines = self._consume_empty()

        if self._name and (self._what == 'attribute' or self._what == 'data'):
            self._parsed_lines.extend(self._parse_attribute_docstring())
            return

        while self._line_iter.has_next():
            if self._is_section_header():
                try:
                    section = self._consume_section_header()
                    self._is_in_section = True
                    self._section_indent = self._get_current_indent()
                    if _directive_regex.match(section):  # type: ignore
                        lines = [section] + self._consume_to_next_section()
                    else:
                        lines = self._sections[section.lower()](section)
                finally:
                    self._is_in_section = False
                    self._section_indent = 0
            else:
                if not self._parsed_lines:
                    lines = self._consume_contiguous() + self._consume_empty()
                else:
                    lines = self._consume_to_next_section()
            self._parsed_lines.extend(lines)

    def _parse_admonition(self, admonition, section):
        # type (unicode, unicode) -> List[unicode]
        lines = self._consume_to_next_section()
        return self._format_admonition(admonition, lines)

    def _parse_attribute_docstring(self):
        # type: () -> List[unicode]
        _type, _desc = self._consume_inline_attribute()
        lines = self._format_field('', '', _desc)
        if _type:
            lines.extend(['', ':type: %s' % _type])
        return lines

    def _parse_attributes_section(self, section):
        # type: (unicode) -> List[unicode]
        lines = []
        for _name, _type, _desc in self._consume_fields():
            if self._config.napoleon_use_ivar:
                field = ':ivar %s: ' % _name  # type: unicode
                lines.extend(self._format_block(field, _desc))
                if _type:
                    lines.append(':vartype %s: %s' % (_name, _type))
            else:
                lines.extend(['.. attribute:: ' + _name, ''])
                fields = self._format_field('', '', _desc)
                lines.extend(self._indent(fields, 3))
                if _type:
                    lines.append('')
                    lines.extend(self._indent([':type: %s' % _type], 3))
                lines.append('')
        if self._config.napoleon_use_ivar:
            lines.append('')
        return lines

    def _parse_examples_section(self, section):
        # type: (unicode) -> List[unicode]
        use_admonition = self._config.napoleon_use_admonition_for_examples
        return self._parse_generic_section(section, use_admonition)

    def _parse_custom_generic_section(self, section):
        # for now, no admonition for simple custom sections
        return self._parse_generic_section(section, False)

    def _parse_usage_section(self, section):
        # type: (unicode) -> List[unicode]
        header = ['.. rubric:: Usage:', '']  # type: List[unicode]
        block = ['.. code-block:: python', '']  # type: List[unicode]
        lines = self._consume_usage_section()
        lines = self._indent(lines, 3)
        return header + block + lines + ['']

    def _parse_generic_section(self, section, use_admonition):
        # type: (unicode, bool) -> List[unicode]
        lines = self._strip_empty(self._consume_to_next_section())
        lines = self._dedent(lines)
        if use_admonition:
            header = '.. admonition:: %s' % section  # type: unicode
            lines = self._indent(lines, 3)
        else:
            header = '.. rubric:: %s' % section
        if lines:
            return [header, ''] + lines + ['']
        else:
            return [header, '']

    def _parse_keyword_arguments_section(self, section):
        # type: (unicode) -> List[unicode]
        fields = self._consume_fields()
        if self._config.napoleon_use_keyword:
            return self._format_docutils_params(
                fields,
                field_role="keyword",
                type_role="kwtype")
        else:
            return self._format_fields('Keyword Arguments', fields)

    def _parse_methods_section(self, section):
        # type: (unicode) -> List[unicode]
        lines = []  # type: List[unicode]
        for _name, _, _desc in self._consume_fields(parse_type=False):
            lines.append('.. method:: %s' % _name)
            if _desc:
                lines.extend([u''] + self._indent(_desc, 3))
            lines.append('')
        return lines

    def _parse_notes_section(self, section):
        # type: (unicode) -> List[unicode]
        use_admonition = self._config.napoleon_use_admonition_for_notes
        return self._parse_generic_section('Notes', use_admonition)

    def _parse_other_parameters_section(self, section):
        # type: (unicode) -> List[unicode]
        return self._format_fields('Other Parameters', self._consume_fields())

    def _parse_parameters_section(self, section):
        # type: (unicode) -> List[unicode]
        fields = self._consume_fields()
        if self._config.napoleon_use_param:
            return self._format_docutils_params(fields)
        else:
            return self._format_fields('Parameters', fields)

    def _parse_raises_section(self, section):
        # type: (unicode) -> List[unicode]
        fields = self._consume_fields(parse_type=False, prefer_type=True)
        field_type = ':raises:'
        padding = ' ' * len(field_type)
        multi = len(fields) > 1
        lines = []  # type: List[unicode]
        for _, _type, _desc in fields:
            _desc = self._strip_empty(_desc)
            has_desc = any(_desc)
            separator = has_desc and ' -- ' or ''
            if _type:
                has_refs = '`' in _type or ':' in _type
                has_space = any(c in ' \t\n\v\f ' for c in _type)

                if not has_refs and not has_space:
                    _type = ':exc:`%s`%s' % (_type, separator)
                elif has_desc and has_space:
                    _type = '*%s*%s' % (_type, separator)
                else:
                    _type = '%s%s' % (_type, separator)

                if has_desc:
                    field = [_type + _desc[0]] + _desc[1:]
                else:
                    field = [_type]
            else:
                field = _desc
            if multi:
                if lines:
                    lines.extend(self._format_block(padding + ' * ', field))
                else:
                    lines.extend(self._format_block(field_type + ' * ', field))
            else:
                lines.extend(self._format_block(field_type + ' ', field))
        if lines and lines[-1]:
            lines.append('')
        return lines

    def _parse_references_section(self, section):
        # type: (unicode) -> List[unicode]
        use_admonition = self._config.napoleon_use_admonition_for_references
        return self._parse_generic_section('References', use_admonition)

    def _parse_returns_section(self, section):
        # type: (unicode) -> List[unicode]
        fields = self._consume_returns_section()
        multi = len(fields) > 1
        if multi:
            use_rtype = False
        else:
            use_rtype = self._config.napoleon_use_rtype

        lines = []  # type: List[unicode]
        for _name, _type, _desc in fields:
            if use_rtype:
                field = self._format_field(_name, '', _desc)
            else:
                field = self._format_field(_name, _type, _desc)

            if multi:
                if lines:
                    lines.extend(self._format_block('          * ', field))
                else:
                    lines.extend(self._format_block(':returns: * ', field))
            else:
                lines.extend(self._format_block(':returns: ', field))
                if _type and use_rtype:
                    lines.extend([':rtype: %s' % _type, ''])
        if lines and lines[-1]:
            lines.append('')
        return lines

    def _parse_see_also_section(self, section):
        # type (unicode) -> List[unicode]
        return self._parse_admonition('seealso', section)

    def _parse_warns_section(self, section):
        # type: (unicode) -> List[unicode]
        return self._format_fields('Warns', self._consume_fields())

    def _parse_yields_section(self, section):
        # type: (unicode) -> List[unicode]
        fields = self._consume_returns_section()
        return self._format_fields('Yields', fields)

    def _partition_field_on_colon(self, line):
        # type: (unicode) -> Tuple[unicode, unicode, unicode]
        before_colon = []
        after_colon = []
        colon = ''
        found_colon = False
        for i, source in enumerate(_xref_regex.split(line)):  # type: ignore
            if found_colon:
                after_colon.append(source)
            else:
                m = _single_colon_regex.search(source)
                if (i % 2) == 0 and m:
                    found_colon = True
                    colon = source[m.start(): m.end()]
                    before_colon.append(source[:m.start()])
                    after_colon.append(source[m.end():])
                else:
                    before_colon.append(source)

        return ("".join(before_colon).strip(),
                colon,
                "".join(after_colon).strip())

    def _strip_empty(self, lines):
        # type: (List[unicode]) -> List[unicode]
        if lines:
            start = -1
            for i, line in enumerate(lines):
                if line:
                    start = i
                    break
            if start == -1:
                lines = []
            end = -1
            for i in reversed(range(len(lines))):
                line = lines[i]
                if line:
                    end = i
                    break
            if start > 0 or end + 1 < len(lines):
                lines = lines[start:end + 1]
        return lines


class NumpyDocstring(GoogleDocstring):
    """Convert NumPy style docstrings to reStructuredText.

    Parameters
    ----------
    docstring : :obj:`str` or :obj:`list` of :obj:`str`
        The docstring to parse, given either as a string or split into
        individual lines.
    config: :obj:`sphinx.ext.napoleon.Config` or :obj:`sphinx.config.Config`
        The configuration settings to use. If not given, defaults to the
        config object on `app`; or if `app` is not given defaults to the
        a new :class:`sphinx.ext.napoleon.Config` object.


    Other Parameters
    ----------------
    app : :class:`sphinx.application.Sphinx`, optional
        Application object representing the Sphinx process.
    what : :obj:`str`, optional
        A string specifying the type of the object to which the docstring
        belongs. Valid values: "module", "class", "exception", "function",
        "method", "attribute".
    name : :obj:`str`, optional
        The fully qualified name of the object.
    obj : module, class, exception, function, method, or attribute
        The object to which the docstring belongs.
    options : :class:`sphinx.ext.autodoc.Options`, optional
        The options given to the directive: an object with attributes
        inherited_members, undoc_members, show_inheritance and noindex that
        are True if the flag option of same name was given to the auto
        directive.


    Example
    -------
    >>> from sphinx.ext.napoleon import Config
    >>> config = Config(napoleon_use_param=True, napoleon_use_rtype=True)
    >>> docstring = '''One line summary.
    ...
    ... Extended description.
    ...
    ... Parameters
    ... ----------
    ... arg1 : int
    ...     Description of `arg1`
    ... arg2 : str
    ...     Description of `arg2`
    ... Returns
    ... -------
    ... str
    ...     Description of return value.
    ... '''
    >>> print(NumpyDocstring(docstring, config))
    One line summary.
    <BLANKLINE>
    Extended description.
    <BLANKLINE>
    :param arg1: Description of `arg1`
    :type arg1: int
    :param arg2: Description of `arg2`
    :type arg2: str
    <BLANKLINE>
    :returns: Description of return value.
    :rtype: str
    <BLANKLINE>

    Methods
    -------
    __str__()
        Return the parsed docstring in reStructuredText format.

        Returns
        -------
        str
            UTF-8 encoded version of the docstring.

    __unicode__()
        Return the parsed docstring in reStructuredText format.

        Returns
        -------
        unicode
            Unicode version of the docstring.

    lines()
        Return the parsed lines of the docstring in reStructuredText format.

        Returns
        -------
        list(str)
            The lines of the docstring in a list.

    """
    def __init__(self, docstring, config=None, app=None, what='', name='',
                 obj=None, options=None):
        # type: (Union[unicode, List[unicode]], SphinxConfig, Sphinx, unicode, unicode, Any, Any) -> None  # NOQA
        self._directive_sections = ['.. index::']
        super(NumpyDocstring, self).__init__(docstring, config, app, what,
                                             name, obj, options)

    def _consume_field(self, parse_type=True, prefer_type=False):
        # type: (bool, bool) -> Tuple[unicode, unicode, List[unicode]]
        line = next(self._line_iter)
        if parse_type:
            _name, _, _type = self._partition_field_on_colon(line)
        else:
            _name, _type = line, ''
        _name, _type = _name.strip(), _type.strip()
        _name = self._escape_args_and_kwargs(_name)

        if prefer_type and not _type:
            _type, _name = _name, _type
        indent = self._get_indent(line) + 1
        _desc = self._dedent(self._consume_indented_block(indent))
        _desc = self.__class__(_desc, self._config).lines()
        return _name, _type, _desc

    def _consume_returns_section(self):
        # type: () -> List[Tuple[unicode, unicode, List[unicode]]]
        return self._consume_fields(prefer_type=True)

    def _consume_section_header(self):
        # type: () -> unicode
        section = next(self._line_iter)
        if not _directive_regex.match(section):
            # Consume the header underline
            next(self._line_iter)
        return section

    def _is_section_break(self):
        # type: () -> bool
        line1, line2 = self._line_iter.peek(2)
        return (not self._line_iter.has_next() or
                self._is_section_header() or
                ['', ''] == [line1, line2] or
                (self._is_in_section and
                    line1 and
                    not self._is_indented(line1, self._section_indent)))

    def _is_section_header(self):
        # type: () -> bool
        section, underline = self._line_iter.peek(2)
        section = section.lower()
        if section in self._sections and isinstance(underline, string_types):
            return bool(_numpy_section_regex.match(underline))  # type: ignore
        elif self._directive_sections:
            if _directive_regex.match(section):
                for directive_section in self._directive_sections:
                    if section.startswith(directive_section):
                        return True
        return False

    _name_rgx = re.compile(r"^\s*(:(?P<role>\w+):`(?P<name>[a-zA-Z0-9_.-]+)`|"
                           r" (?P<name2>[a-zA-Z0-9_.-]+))\s*", re.X)

    def _parse_see_also_section(self, section):
        # type: (unicode) -> List[unicode]
        lines = self._consume_to_next_section()
        try:
            return self._parse_numpydoc_see_also_section(lines)
        except ValueError:
            return self._format_admonition('seealso', lines)

    def _parse_numpydoc_see_also_section(self, content):
        # type: (List[unicode]) -> List[unicode]
        """
        Derived from the NumpyDoc implementation of _parse_see_also.

        See Also
        --------
        func_name : Descriptive text
            continued text
        another_func_name : Descriptive text
        func_name1, func_name2, :meth:`func_name`, func_name3

        """
        items = []

        def parse_item_name(text):
            # type: (unicode) -> Tuple[unicode, unicode]
            """Match ':role:`name`' or 'name'"""
            m = self._name_rgx.match(text)  # type: ignore
            if m:
                g = m.groups()
                if g[1] is None:
                    return g[3], None
                else:
                    return g[2], g[1]
            raise ValueError("%s is not a item name" % text)

        def push_item(name, rest):
            # type: (unicode, List[unicode]) -> None
            if not name:
                return
            name, role = parse_item_name(name)
            items.append((name, list(rest), role))
            del rest[:]

        current_func = None
        rest = []  # type: List[unicode]

        for line in content:
            if not line.strip():
                continue

            m = self._name_rgx.match(line)  # type: ignore
            if m and line[m.end():].strip().startswith(':'):
                push_item(current_func, rest)
                current_func, line = line[:m.end()], line[m.end():]
                rest = [line.split(':', 1)[1].strip()]
                if not rest[0]:
                    rest = []
            elif not line.startswith(' '):
                push_item(current_func, rest)
                current_func = None
                if ',' in line:
                    for func in line.split(','):
                        if func.strip():
                            push_item(func, [])
                elif line.strip():
                    current_func = line
            elif current_func is not None:
                rest.append(line.strip())
        push_item(current_func, rest)

        if not items:
            return []

        roles = {
            'method': 'meth',
            'meth': 'meth',
            'function': 'func',
            'func': 'func',
            'class': 'class',
            'exception': 'exc',
            'exc': 'exc',
            'object': 'obj',
            'obj': 'obj',
            'module': 'mod',
            'mod': 'mod',
            'data': 'data',
            'constant': 'const',
            'const': 'const',
            'attribute': 'attr',
            'attr': 'attr'
        }  # type: Dict[unicode, unicode]
        if self._what is None:
            func_role = 'obj'  # type: unicode
        else:
            func_role = roles.get(self._what, '')
        lines = []  # type: List[unicode]
        last_had_desc = True
        for func, desc, role in items:
            if role:
                link = ':%s:`%s`' % (role, func)
            elif func_role:
                link = ':%s:`%s`' % (func_role, func)
            else:
                link = "`%s`_" % func
            if desc or last_had_desc:
                lines += ['']
                lines += [link]
            else:
                lines[-1] += ", %s" % link
            if desc:
                lines += self._indent([' '.join(desc)])
                last_had_desc = True
            else:
                last_had_desc = False
        lines += ['']

        return self._format_admonition('seealso', lines)<|MERGE_RESOLUTION|>--- conflicted
+++ resolved
@@ -14,11 +14,7 @@
 import collections
 import inspect
 import re
-<<<<<<< HEAD
 from functools import partial
-from typing import TYPE_CHECKING
-=======
->>>>>>> d97f41c0
 
 from six import string_types, u
 from six.moves import range
