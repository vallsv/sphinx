--- conflicted
+++ resolved
@@ -9,11 +9,7 @@
     Usage: Set the `refcount_file` config value to the path to the reference
     count data file.
 
-<<<<<<< HEAD
-    :copyright: 2008 by Georg Brandl.
-=======
     :copyright: Copyright 2007-2009 by the Sphinx team, see AUTHORS.
->>>>>>> 0b28b3e6
     :license: BSD, see LICENSE for details.
 """
 
