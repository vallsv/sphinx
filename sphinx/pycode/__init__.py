# -*- coding: utf-8 -*-
"""
    sphinx.pycode
    ~~~~~~~~~~~~~

    Utilities parsing and analyzing Python code.

    :copyright: Copyright 2007-2018 by the Sphinx team, see AUTHORS.
    :license: BSD, see LICENSE for details.
"""
from __future__ import print_function

from six import iteritems, BytesIO, StringIO

from sphinx.errors import PycodeError
from sphinx.pycode.parser import Parser
from sphinx.util import get_module_source, detect_encoding

if False:
    # For type annotation
    from typing import Any, Dict, IO, List, Tuple  # NOQA


class ModuleAnalyzer(object):
    # cache for analyzer objects -- caches both by module and file name
    cache = {}  # type: Dict[Tuple[unicode, unicode], Any]

    @classmethod
    def for_string(cls, string, modname, srcname='<string>'):
        # type: (unicode, unicode, unicode) -> ModuleAnalyzer
        if isinstance(string, bytes):
            return cls(BytesIO(string), modname, srcname)
        return cls(StringIO(string), modname, srcname, decoded=True)  # type: ignore

    @classmethod
    def for_file(cls, filename, modname):
        # type: (unicode, unicode) -> ModuleAnalyzer
        if ('file', filename) in cls.cache:
            return cls.cache['file', filename]
        try:
            with open(filename, 'rb') as f:
                obj = cls(f, modname, filename)  # type: ignore
                cls.cache['file', filename] = obj
        except Exception as err:
            raise PycodeError('error opening %r' % filename, err)
        return obj

    @classmethod
    def for_module(cls, modname):
        # type: (str) -> ModuleAnalyzer
        if ('module', modname) in cls.cache:
            entry = cls.cache['module', modname]
            if isinstance(entry, PycodeError):
                raise entry
            return entry

        try:
            type, source = get_module_source(modname)
            if type == 'string':
                obj = cls.for_string(source, modname)
            else:
                obj = cls.for_file(source, modname)
        except PycodeError as err:
            cls.cache['module', modname] = err
            raise
        cls.cache['module', modname] = obj
        return obj

    def __init__(self, source, modname, srcname, decoded=False):
        # type: (IO, unicode, unicode, bool) -> None
        self.modname = modname  # name of the module
        self.srcname = srcname  # name of the source file

        # cache the source code as well
        pos = source.tell()
        if not decoded:
            self.encoding = detect_encoding(source.readline)
            source.seek(pos)
            self.code = source.read().decode(self.encoding)
        else:
            self.encoding = None
            self.code = source.read()

        # will be filled by parse()
        self.attr_docs = None   # type: Dict[Tuple[unicode, unicode], List[unicode]]
        self.tagorder = None    # type: Dict[unicode, int]
        self.tags = None        # type: Dict[unicode, Tuple[unicode, int, int]]

    def parse(self):
        # type: () -> None
        """Parse the source code."""
        try:
            parser = Parser(self.code, self.encoding)
            parser.parse()

            self.attr_docs = {}
            for (scope, comment) in iteritems(parser.comments):
                if comment:
                    self.attr_docs[scope] = comment.splitlines() + ['']
                else:
                    self.attr_docs[scope] = ['']

            self.tags = parser.definitions
            self.tagorder = parser.deforders
        except Exception as exc:
            raise PycodeError('parsing %r failed: %r' % (self.srcname, exc))

    def find_attr_docs(self):
        # type: () -> Dict[Tuple[unicode, unicode], List[unicode]]
        """Find class and module-level attributes and their documentation."""
        if self.attr_docs is None:
            self.parse()

        return self.attr_docs

    def find_tags(self):
        # type: () -> Dict[unicode, Tuple[unicode, int, int]]
        """Find class, function and method definitions and their location."""
        if self.tags is None:
            self.parse()

<<<<<<< HEAD
        return self.tags


if __name__ == '__main__':
    import time
    import pprint
    x0 = time.time()
    # ma = ModuleAnalyzer.for_file(__file__.rstrip('c'), 'sphinx.builders.html')
    ma = ModuleAnalyzer.for_file('sphinx/environment.py',
                                 'sphinx.environment')
    ma.tokenize()  # type: ignore
    x1 = time.time()
    ma.parse()
    x2 = time.time()
    # for (ns, name), doc in iteritems(ma.find_attr_docs()):
    #     print '>>', ns, name
    #     print '\n'.join(doc)
    pprint.pprint(ma.find_tags())
    x3 = time.time()
    # print nodes.nice_repr(ma.parsetree, number2name)
    print("tokenizing %.4f, parsing %.4f, finding %.4f" % (x1 - x0, x2 - x1, x3 - x2))
=======
        return self.tags
>>>>>>> ce301982
<|MERGE_RESOLUTION|>--- conflicted
+++ resolved
@@ -119,28 +119,4 @@
         if self.tags is None:
             self.parse()
 
-<<<<<<< HEAD
-        return self.tags
-
-
-if __name__ == '__main__':
-    import time
-    import pprint
-    x0 = time.time()
-    # ma = ModuleAnalyzer.for_file(__file__.rstrip('c'), 'sphinx.builders.html')
-    ma = ModuleAnalyzer.for_file('sphinx/environment.py',
-                                 'sphinx.environment')
-    ma.tokenize()  # type: ignore
-    x1 = time.time()
-    ma.parse()
-    x2 = time.time()
-    # for (ns, name), doc in iteritems(ma.find_attr_docs()):
-    #     print '>>', ns, name
-    #     print '\n'.join(doc)
-    pprint.pprint(ma.find_tags())
-    x3 = time.time()
-    # print nodes.nice_repr(ma.parsetree, number2name)
-    print("tokenizing %.4f, parsing %.4f, finding %.4f" % (x1 - x0, x2 - x1, x3 - x2))
-=======
-        return self.tags
->>>>>>> ce301982
+        return self.tags