--- conflicted
+++ resolved
@@ -3197,12 +3197,8 @@
         assert False  # should have returned in the loop
 
     def to_string(self, indent):
-<<<<<<< HEAD
         # type: (int) -> unicode
-        res = ['\t'*indent]  # type: List[unicode]
-=======
-        res = ['\t' * indent]
->>>>>>> 478306e0
+        res = ['\t' * indent]  # type: List[unicode]
         if not self.parent:
             res.append('::')
         else:
